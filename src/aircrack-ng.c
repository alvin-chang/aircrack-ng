/*
 *  802.11 WEP / WPA-PSK Key Cracker
 *
 *  Copyright (C) 2006-2018 Thomas d'Otreppe <tdotreppe@aircrack-ng.org>
 *  Copyright (C) 2004, 2005 Christophe Devine
 *
 *  Advanced WEP attacks developed by KoreK
 *  WPA-PSK  attack code developed by Joshua Wright
 *  SHA1 MMX assembly code written by Simon Marechal
 *
 *  This program is free software; you can redistribute it and/or modify
 *  it under the terms of the GNU General Public License as published by
 *  the Free Software Foundation; either version 2 of the License, or
 *  (at your option) any later version.
 *
 *  This program is distributed in the hope that it will be useful,
 *  but WITHOUT ANY WARRANTY; without even the implied warranty of
 *  MERCHANTABILITY or FITNESS FOR A PARTICULAR PURPOSE.  See the
 *  GNU General Public License for more details.
 *
 *  You should have received a copy of the GNU General Public License
 *  along with this program; if not, write to the Free Software
 *  Foundation, Inc., 59 Temple Place, Suite 330, Boston, MA  02111-1307  USA
 *
 *
 *  In addition, as a special exception, the copyright holders give
 *  permission to link the code of portions of this program with the
 *  OpenSSL library under certain conditions as described in each
 *  individual source file, and distribute linked combinations
 *  including the two.
 *  You must obey the GNU General Public License in all respects
 *  for all of the code used other than OpenSSL. *  If you modify
 *  file(s) with this exception, you may extend this exception to your
 *  version of the file(s), but you are not obligated to do so. *  If you
 *  do not wish to do so, delete this exception statement from your
 *  version. *  If you delete this exception statement from all source
 *  files in the program, then also delete it here.
 */

#define _GNU_SOURCE

#include <sys/types.h>
#include <termios.h>
#include <sys/ioctl.h>
#include <sys/wait.h>
#include <sys/stat.h>
#include <sys/time.h>
#include <netinet/in.h>
#include <pthread.h>
#include <unistd.h>
#include <signal.h>
#include <string.h>
#include <stdlib.h>
#include <stdio.h>
#include <fcntl.h>
#include <errno.h>
#include <time.h>
#include <getopt.h>
#include <ctype.h>
#include <err.h>
#include <math.h>
#include <limits.h>

#include "version.h"
#include "crypto.h"
#include "pcap.h"
#include "uniqueiv.h"
#include "aircrack-ng.h"
#include "sha1-sse2.h"
#include "osdep/byteorder.h"
#include "common.h"
#include "wkp-frame.h"
#include "linecount.h"
#include "wpapsk.h"
#include "hashcat.h"
#include "cowpatty.h"
#include "session.h"

#ifdef HAVE_SQLITE
#include <sqlite3.h>
sqlite3 *db;
#else
char * db;
#endif

// libgcrypt thread callback definition for libgcrypt < 1.6.0
#ifdef USE_GCRYPT
	#if GCRYPT_VERSION_NUMBER < 0x010600
		GCRY_THREAD_OPTION_PTHREAD_IMPL;
	#endif
#endif

static unsigned char ZERO[32] =
"\x00\x00\x00\x00\x00\x00\x00\x00"
"\x00\x00\x00\x00\x00\x00\x00\x00"
"\x00\x00\x00\x00\x00\x00\x00\x00"
"\x00\x00\x00\x00\x00\x00\x00\x00";

/* stats global data */

static int _speed_test;
struct timeval t_begin;			 /* time at start of attack      */
struct timeval t_stats;			 /* time since last update       */
struct timeval t_kprev;			 /* time at start of window      */
struct timeval t_dictup;		/* next dictionary total read   */
long long int nb_kprev;			 /* last  # of keys tried        */
long long int nb_tried;			 /* total # of keys tried        */

/* IPC global data */

unsigned char *buffer = NULL;			/* from read_thread */
struct AP_info *ap_1st;			 /* first item in linked list    */
pthread_mutex_t mx_apl;			 /* lock write access to ap LL   */
pthread_mutex_t mx_eof;			 /* lock write access to nb_eof  */
pthread_mutex_t mx_ivb;			 /* lock access to ivbuf array   */
pthread_mutex_t mx_dic;			 /* lock access to opt.dict      */
pthread_cond_t  cv_eof;			 /* read EOF condition variable  */
int  nb_eof = 0;				 /* # of threads who reached eof */
long nb_pkt = 0;				 /* # of packets read so far     */
int mc_pipe[256][2];			 /* master->child control pipe   */
int cm_pipe[256][2];			 /* child->master results pipe   */
int bf_pipe[256][2];			 /* bruteforcer 'queue' pipe	 */
int bf_nkeys[256];
unsigned char bf_wepkey[64];
int wepkey_crack_success = 0;
int close_aircrack = 0;
int id=0;
pthread_t tid[MAX_THREADS];
pthread_t cracking_session_tid;
struct WPA_data wpa_data[MAX_THREADS];
int wpa_wordlists_done = 0;
static pthread_mutex_t mx_nb = PTHREAD_MUTEX_INITIALIZER;
static pthread_mutex_t mx_wpastats = PTHREAD_MUTEX_INITIALIZER;


#define	GOT_IV	0x00000001
#define	USE_IV	0x00000002
#define K01_IV	0x00000010
#define K02_IV	0x00000020
#define K03_IV	0x00000040
#define K04_IV	0x00000080
#define K05_IV	0x00000100
#define K06_IV	0x00000200
#define K07_IV	0x00000400
#define K08_IV	0x00000800
#define K09_IV	0x00001000
#define K10_IV	0x00002000
#define K11_IV	0x00004000
#define K12_IV	0x00008000
#define K13_IV	0x00010000
#define K14_IV	0x00020000
#define K15_IV	0x00040000
#define K16_IV	0x00080000
#define K17_IV	0x00100000

typedef struct
{
	int off1;
	int off2;
	void *buf1;
	void *buf2;
}
read_buf;

int K_COEFF[N_ATTACKS] =
{
	15, 13, 12, 12, 12, 5, 5, 5, 3, 4, 3, 4, 3, 13, 4, 4, -20
};

int PTW_DEFAULTWEIGHT[1] = { 256 };
int PTW_DEFAULTBF[PTW_KEYHSBYTES] = { 0, 0, 0, 0, 0, 0, 0, 0, 0, 0, 0, 0, 0, 0, 0, 0, 0, 0, 0, 0, 0, 0, 0, 0, 0, 0, 0, 0, 0 };

const unsigned char R[256] =
{
	0, 1, 2, 3, 4, 5, 6, 7, 8, 9, 10, 11, 12, 13, 14, 15, 16, 17, 18, 19, 20
	, 21, 22, 23, 24, 25, 26, 27, 28, 29, 30, 31, 32, 33, 34, 35, 36, 37, 38, 39, 40
	, 41, 42, 43, 44, 45, 46, 47, 48, 49, 50, 51, 52, 53, 54, 55, 56, 57, 58, 59, 60
	, 61, 62, 63, 64, 65, 66, 67, 68, 69, 70, 71, 72, 73, 74, 75, 76, 77, 78, 79, 80
	, 81, 82, 83, 84, 85, 86, 87, 88, 89, 90, 91, 92, 93, 94, 95, 96, 97, 98, 99, 100
	, 101, 102, 103, 104, 105, 106, 107, 108, 109, 110, 111, 112, 113, 114, 115, 116
	, 117, 118, 119, 120, 121, 122, 123, 124, 125, 126, 127, 128, 129, 130, 131, 132
	, 133, 134, 135, 136, 137, 138, 139, 140, 141, 142, 143, 144, 145, 146, 147, 148
	, 149, 150, 151, 152, 153, 154, 155, 156, 157, 158, 159, 160, 161, 162, 163, 164
	, 165, 166, 167, 168, 169, 170, 171, 172, 173, 174, 175, 176, 177, 178, 179, 180
	, 181, 182, 183, 184, 185, 186, 187, 188, 189, 190, 191, 192, 193, 194, 195, 196
	, 197, 198, 199, 200, 201, 202, 203, 204, 205, 206, 207, 208, 209, 210, 211, 212
	, 213, 214, 215, 216, 217, 218, 219, 220, 221, 222, 223, 224, 225, 226, 227, 228
	, 229, 230, 231, 232, 233, 234, 235, 236, 237, 238, 239, 240, 241, 242, 243, 244
	, 245, 246, 247, 248, 249, 250, 251, 252, 253, 254, 255
};

char usage[] =
"\n"
"  %s - (C) 2006-2018 Thomas d\'Otreppe\n"
"  https://www.aircrack-ng.org\n"
"\n"
"  usage: aircrack-ng [options] <input file(s)>\n"
"\n"
"  Common options:\n"
"\n"
"      -a <amode> : force attack mode (1/WEP, 2/WPA-PSK)\n"
"      -e <essid> : target selection: network identifier\n"
"      -b <bssid> : target selection: access point's MAC\n"
"      -p <nbcpu> : # of CPU to use  (default: all CPUs)\n"
"      -q         : enable quiet mode (no status output)\n"
"      -C <macs>  : merge the given APs to a virtual one\n"
"      -l <file>  : write key to file. Overwrites file.\n"
"\n"
"  Static WEP cracking options:\n"
"\n"
"      -c         : search alpha-numeric characters only\n"
"      -t         : search binary coded decimal chr only\n"
"      -h         : search the numeric key for Fritz!BOX\n"
"      -d <mask>  : use masking of the key (A1:XX:CF:YY)\n"
"      -m <maddr> : MAC address to filter usable packets\n"
"      -n <nbits> : WEP key length :  64/128/152/256/512\n"
"      -i <index> : WEP key index (1 to 4), default: any\n"
"      -f <fudge> : bruteforce fudge factor,  default: 2\n"
"      -k <korek> : disable one attack method  (1 to 17)\n"
"      -x or -x0  : disable bruteforce for last keybytes\n"
"      -x1        : last keybyte bruteforcing  (default)\n"
"      -x2        : enable last  2 keybytes bruteforcing"
"%s"
"      -y         : experimental  single bruteforce mode\n"
"      -K         : use only old KoreK attacks (pre-PTW)\n"
"      -s         : show the key in ASCII while cracking\n"
"      -M <num>   : specify maximum number of IVs to use\n"
"      -D         : WEP decloak, skips broken keystreams\n"
"      -P <num>   : PTW debug:  1: disable Klein, 2: PTW\n"
"      -1         : run only 1 try to crack key with PTW\n"
"\n"
"  WEP and WPA-PSK cracking options:\n"
"\n"
"      -w <words> : path to wordlist(s) filename(s)\n"
"      -N <file>  : path to new session filename\n"
"      -R <file>  : path to existing session filename\n"
"\n"
"  WPA-PSK options:\n"
"\n"
"      -E <file>  : create EWSA Project file v3\n"
"      -j <file>  : create Hashcat v3.6+ file (HCCAPX)\n"
"      -J <file>  : create Hashcat file (HCCAP)\n"
"      -S         : WPA cracking speed test\n"
#ifdef HAVE_SQLITE
"      -r <DB>    : path to airolib-ng database\n"
"                   (Cannot be used with -w)\n"
#endif
"\n"
"  Other options:\n"
"\n"
"      -u         : Displays # of CPUs & MMX/SSE support\n"
"      --help     : Displays this usage screen\n"
"\n";

struct session * cracking_session = NULL;
char * progname = NULL;
int intr_read = 0;

int safe_write( int fd, void *buf, size_t len );
struct AP_info* hccapx_to_ap(struct hccapx *hx);

struct AP_info* load_hccapx_file(int fd) {
	hccapx_t hx;
	struct AP_info* local_aps_1st = NULL;
	struct AP_info* local_aps_cur = NULL;

	lseek(fd, 0, SEEK_SET);

	while(read(fd, &hx, sizeof(hccapx_t))) {
		nb_pkt++;
		if (local_aps_1st == NULL)
			local_aps_1st = local_aps_cur = hccapx_to_ap(&hx);
		else {
			local_aps_cur->next = hccapx_to_ap(&hx);
			local_aps_cur = local_aps_cur->next;
		}
	}
	return local_aps_1st;
}

// Returns the new tail of the list
struct AP_info* append_aps(struct AP_info* new_aps) {
    pthread_mutex_lock( &mx_apl );
    struct AP_info* new_tail = new_aps;

    // Find the tail of the new sublist
    while(new_tail && new_tail->next)
        new_tail = new_tail->next;

    if(ap_1st == NULL) {
        // List is empty, we are the list now.
        ap_1st = new_aps;
    } else {
        // We have an existing list, and want to append.
        struct AP_info* ap_cur = ap_1st;
        // seek to the end of our list
        while(ap_cur && ap_cur->next) {
            ap_cur = ap_cur->next;
        }
        ap_cur->next = new_aps;
    }

    pthread_mutex_unlock( &mx_apl );
    return new_tail;
}

void clean_exit(int ret)
{
	struct AP_info *ap_cur;
	struct AP_info *ap_next;
	struct ST_info *st_tmp;
	int i=0;
// 	int j=0, k=0, attack=0;
	int child_pid;

	char tmpbuf[128];
	memset(tmpbuf, 0, 128);

	if(ret && !opt.is_quiet)
	{
		printf("\nQuitting aircrack-ng...\n");
		fflush(stdout);
	}
	close_aircrack = 1;

	for( i = 0; i < opt.nbcpu; i++ )
	{
            #ifdef CYGWIN
            close( mc_pipe[i][1] );
            close( bf_pipe[i][1] );
            #else
            safe_write( mc_pipe[i][1], (void *) "EXIT\r", 5 );
            safe_write( bf_pipe[i][1], (void *) tmpbuf, 64 );
            #endif
        }

	// Stop cracking session thread
	if (cracking_session) {
		pthread_join(cracking_session_tid, NULL);
	}

	for (i = 0; i < id; i++) {
		if (pthread_join(tid[i], NULL) != 0) {
//	 			printf("Can't join thread %d\n", i);
		}
	}

#ifndef OLD_SSE_CORE
	for (i = 0; i < MAX_THREADS; i++)
		free_ssecore(i);
#endif

	if (opt.totaldicts) {
		for (i = 0; i < opt.totaldicts; i++) {
			if (opt.dicts[i] != NULL) {
				free(opt.dicts[i]);
				opt.dicts[i] = NULL;
			}
		}
	}


	if (buffer != NULL) {
		free(buffer);
		buffer = NULL;
	}

	if(wep.ivbuf != NULL)
	{
		free(wep.ivbuf);
		wep.ivbuf = NULL;
	}

	ap_cur = ap_1st;

	while( ap_cur != NULL )
	{
		if( ap_cur->ivbuf != NULL )
		{
			free(ap_cur->ivbuf);
			ap_cur->ivbuf = NULL;
		}


		while (ap_cur->st_1st != NULL) {
			st_tmp = ap_cur->st_1st;
			ap_cur->st_1st = ap_cur->st_1st->next;
			free(st_tmp);
			st_tmp = NULL;
		}

		uniqueiv_wipe( ap_cur->uiv_root );
		ap_cur->uiv_root = NULL;

		if( ap_cur->ptw_clean != NULL )
		{
			if( ap_cur->ptw_clean->allsessions != NULL )
			{
				free(ap_cur->ptw_clean->allsessions);
				ap_cur->ptw_clean->allsessions=NULL;
			}
			free(ap_cur->ptw_clean);
			ap_cur->ptw_clean = NULL;
		}

		if( ap_cur->ptw_vague != NULL )
		{
			if( ap_cur->ptw_vague->allsessions != NULL )
			{
				free(ap_cur->ptw_vague->allsessions);
				ap_cur->ptw_vague->allsessions = NULL;
			}
			free(ap_cur->ptw_vague);
			ap_cur->ptw_vague = NULL;
		}

		ap_cur = ap_cur->next;
	}

	ap_cur = ap_1st;

	while( ap_cur != NULL )
	{
		ap_next = ap_cur;
		ap_cur = ap_cur->next;
		free(ap_next);
		ap_next = NULL;
	}

// 	attack = A_s5_1;
// 	printf("Please wait for evaluation...\n");
// 	for(i=0; i<(256*256*256); i++)
// 	{
// 		if((all_ivs[i].used & GOT_IV) && !(all_ivs[i].used & USE_IV))
// 			j++;
//
// 		if((all_ivs[i].used & GOT_IV) && (all_ivs[i].used & (1<<(attack+4)) ) )
// 		{
// 			printf("IV %02X:%02X:%02X used for %d\n", (i/(256*256)), ((i&0xFFFF)/(256)), (i&0xFF), attack);
// 			k++;
// 		}
// 	}
//
// 	printf("%d unused IVs\n", j);
// 	printf("%d used IVs for %d\n", k, attack);

#ifdef HAVE_SQLITE
	if (db != NULL) {
		sqlite3_close(db);
        db = NULL;
	}
#endif

	if (progname != NULL) {
		free(progname);
		progname = NULL;
	}

    if (cracking_session) {
        // TODO: Delete file when cracking fails
        if (opt.dictfinish || wepkey_crack_success || wpa_wordlists_done || nb_tried == opt.wordcount) {
            ac_session_destroy(cracking_session);
        }
        ac_session_free(&cracking_session);
    }

	child_pid=fork();

	if(child_pid==-1)
	{
	  /* do error stuff here */
	}
	if(child_pid!=0)
	{
	  /* The parent process exits here. */

	  exit(0);
	}

	_exit(ret);
}

void sighandler( int signum )
{
	#if ((defined(__INTEL_COMPILER) || defined(__ICC)) && defined(DO_PGO_DUMP))
	_PGOPTI_Prof_Dump();
	#endif
#if !defined(__CYGWIN__)
        // We can't call this on cygwin or we will sometimes end up
        // having all our threads die with exit code 35584 fairly reproducible
        // at around 2.5-3% of runs
        signal( signum, sighandler );
#endif

	if( signum == SIGQUIT )
		clean_exit( SUCCESS );
// 		_exit( SUCCESS );

	if( signum == SIGTERM )
		clean_exit( FAILURE );
// 		_exit( FAILURE );

	if( signum == SIGINT )
	{
	#if ((defined(__INTEL_COMPILER) || defined(__ICC)) && defined(DO_PGO_DUMP))
		clean_exit( FAILURE );
//		_exit( FAILURE );
	#else
/*		if(intr_read > 0)*/
			clean_exit( FAILURE );
/*		else
			intr_read++;*/
	#endif
	}

	if( signum == SIGWINCH )
		printf( "\33[2J\n" );
}

void eof_wait( int *eof_notified )
{
	if( *eof_notified == 0 )
	{
		*eof_notified = 1;

		/* tell the master thread we reached EOF */

		pthread_mutex_lock( &mx_eof );
		nb_eof++;
		pthread_cond_broadcast( &cv_eof );
		pthread_mutex_unlock( &mx_eof );
	}

	usleep( 100000 );
}

int wpa_send_passphrase(char *key, struct WPA_data* data, int lock);

inline int wpa_send_passphrase(char *key, struct WPA_data* data, int lock)
{
	int delta = 0, i = 0, fincnt = 0;
	off_t tmpword = 0;

	pthread_mutex_lock(&data->mutex);

	if (!opt.dictfinish) {
		delta = chrono(&t_dictup, 0);

		if ((int)delta >= 2) {
			for (; i < opt.totaldicts; i++) {
				if (opt.dictidx[i].loaded) {
					fincnt++;
					continue;
				}

				if (opt.dictidx[i].dictsize > READBUF_BLKSIZE) {
					tmpword			= (long double)linecount(opt.dicts[i], opt.dictidx[i].dictpos, 32);
					opt.dictidx[i].wordcount+= tmpword;
					opt.wordcount		+= tmpword;
					opt.dictidx[i].dictpos	+= (READBUF_BLKSIZE*32);

					if (opt.dictidx[i].dictpos >= opt.dictidx[i].dictsize)
						opt.dictidx[i].loaded = 1;

					// Only process a chunk then come back later for more.
					break;
				}
			}

			if (fincnt == opt.totaldicts)
				opt.dictfinish	= 1;
			else
				delta		= chrono(&t_dictup, 1);
		}
	}

	if ((data->back+1) % data->nkeys == data->front)
	{
		if (lock != 0)
		{
			// wait until there's room in the queue
			pthread_cond_wait(&data->cond, &data->mutex);
		}
		else
		{
			pthread_mutex_unlock(&data->mutex);
			return 0; // full queue!
		}
	}

	// put one key in the buffer:
	memcpy(data->key_buffer + data->back*128, key, 128);
	data->back = (data->back+1) % data->nkeys;

	pthread_mutex_unlock(&data->mutex);

	return 1;
}

int wpa_receive_passphrase(char *key, struct WPA_data* data);

inline int wpa_receive_passphrase(char *key, struct WPA_data* data)
{
	pthread_mutex_lock(&data->mutex);

	if (data->front==data->back)
	{
		pthread_mutex_unlock(&data->mutex);
		return 0; // empty queue!
	}

	// get one key from the buffer:
	memcpy(key, data->key_buffer + data->front*128, 128);
	data->front = (data->front+1) % data->nkeys;

	// signal that there's now room in the queue for more keys
	pthread_cond_signal(&data->cond);
	pthread_mutex_unlock(&data->mutex);

	return 1;
}

/* Returns number of BSSIDs.

    Return value is negative for failures
*/
int checkbssids(const char *bssidlist)
{
	int first = 1;
	int failed = 0;
	int i = 0;
	char *list, *frontlist, *tmp;
	int nbBSSID = 0;

	if(bssidlist == NULL) return -1;

#define IS_X(x) ((x) == 'X' || (x) == 'x')
#define VALID_CHAR(x)   ((IS_X(x)) || hexCharToInt(x) > -1)

#define VALID_SEP(arg)	( ((arg) == '_') || ((arg) == '-') || ((arg) == ':') )
	frontlist = list = strdup(bssidlist);
	do
	{
		tmp = strsep(&list, ",");

		if (tmp == NULL)
			break;

		++nbBSSID;

		if(strlen(tmp) != 17) failed = 1;

		//first byte
		if(!VALID_CHAR(tmp[ 0])) failed = 1;
		if(!VALID_CHAR(tmp[ 1])) failed = 1;
		if(!VALID_SEP( tmp[ 2])) failed = 1;

		//second byte
		if(!VALID_CHAR(tmp[ 3])) failed = 1;
		if(!VALID_CHAR(tmp[ 4])) failed = 1;
		if(!VALID_SEP( tmp[ 5])) failed = 1;

		//third byte
		if(!VALID_CHAR(tmp[ 6])) failed = 1;
		if(!VALID_CHAR(tmp[ 7])) failed = 1;
		if(!VALID_SEP( tmp[ 8])) failed = 1;

		//fourth byte
		if(!VALID_CHAR(tmp[ 9])) failed = 1;
		if(!VALID_CHAR(tmp[10])) failed = 1;
		if(!VALID_SEP( tmp[11])) failed = 1;

		//fifth byte
		if(!VALID_CHAR(tmp[12])) failed = 1;
		if(!VALID_CHAR(tmp[13])) failed = 1;
		if(!VALID_SEP( tmp[14])) failed = 1;

		//sixth byte
		if(!VALID_CHAR(tmp[15])) failed = 1;
		if(!VALID_CHAR(tmp[16])) failed = 1;

		if(failed) {
			free(frontlist);
			return -1;
		}

		if(first)
		{
			for(i=0; i< 17; i++) {
				if( IS_X(tmp[i])) {
					free(frontlist);
					return -1;
				}
			}

			opt.firstbssid = (unsigned char *) malloc(sizeof(unsigned char));
			if (opt.firstbssid == NULL){
				free(frontlist);
				return -1;
			}
			getmac(tmp, 1, opt.firstbssid);
			first = 0;
		}

	} while(list);

	// Success
	free(frontlist);
	return nbBSSID;
}

void session_save_thread(void * arg)
{
    struct timeval start, stop;

    int8_t wordlist = 0;
    uint64_t pos;
    if (!cracking_session || opt.stdin_dict) {
        return;
    }
    if (arg) { }

    // Start chrono
    gettimeofday( & start, NULL);

    while (!close_aircrack) {
        
        // Check if we're over the 10 minutes mark
        gettimeofday( & stop, NULL);
        if (stop.tv_sec - start.tv_sec < 10 * 60) {
            // Wait 100ms
            if (usleep (100000) == -1) {
                break; // Got a signal
            }
            continue;
        }
        // Reset chrono
        start.tv_sec = stop.tv_sec;
        
        pos = wordlist = 0;
        // Get position in file
        pthread_mutex_lock( &mx_dic );
        if (opt.dict) {
            wordlist = 1;
            pos = ftello(opt.dict);
        }
        pthread_mutex_unlock( &mx_dic );
        
        // If there is no wordlist, that means it's the end
        // (either forced closing and wordlist was closed or
        //  we've tried all wordlists).
        if (wordlist == 0) {
            break;
        }
        // Update amount of keys tried and save it
        ac_session_save(cracking_session, pos, nb_tried);
    }
}

int mergebssids(const char * bssidlist, unsigned char * bssid)
{
	struct mergeBSSID * list_prev;
	struct mergeBSSID * list_cur;
	char * mac = NULL;
	char * list = NULL;
	char * tmp = NULL;
	char * tmp2 = NULL;
	int next, i, found;

    if (bssid == NULL || bssidlist == NULL || bssidlist[0] == 0) {
        return -1;
    }

	// Do not convert if equal to first bssid
	if (memcmp(opt.firstbssid, bssid, 6) == 0)
		return 1;

	list_prev = NULL;
	list_cur = opt.bssid_list_1st;

	while (list_cur != NULL)
	{
		if (memcmp(list_cur->bssid, bssid, 6) == 0)
		{
			if (list_cur->convert)
				memcpy(bssid, opt.firstbssid, 6);

			return list_cur->convert;
		}

		list_prev = list_cur;
		list_cur = list_cur->next;
	}

	// Not found, check if it has to be converted
	mac = (char *) malloc(18);

	if (!mac)
	{
		perror( "malloc failed" );
		return -1;
	}

	snprintf(mac, 18, "%02X:%02X:%02X:%02X:%02X:%02X",
		bssid[0], bssid[1], bssid[2],
		bssid[3], bssid[4], bssid[5]);
	mac[17] = 0;

	tmp2 = list = strdup(bssidlist);

	// skip first element (because it doesn't have to be converted
	// It already has the good value
	tmp = strsep(&list, ",");

	next = found = 0;

	do
	{
		next=0;
		tmp = strsep(&list, ",");
		if (tmp == NULL)
			break;

		// Length already checked, no need to check it again

		for( i = 0; i < 17; ++i)
		{
			if((IS_X(tmp[i]) || VALID_SEP(tmp[i]))) continue;

			if(toupper((int)tmp[i]) != (int)mac[i])
			{
				// Not found
				next = 1;
				break;
			}
		}

		if(next == 0)
		{
			found = 1;
			break;
		}
	}
	while (list);

	// Free memory
	if(mac != NULL)
		free(mac);
	if(tmp2 != NULL)
		free(tmp2);

	// Add the result to the list
	list_cur = (struct mergeBSSID *) malloc(sizeof(struct mergeBSSID));

	if (!list_cur)
	{
			perror( "malloc failed" );
			return -1;
	}

	list_cur->convert = found;
	list_cur->next = NULL;
	memcpy(list_cur->bssid, bssid, 6);

	if (opt.bssid_list_1st == NULL)
		opt.bssid_list_1st = list_cur;
	else
		list_prev->next = list_cur;

	// Do not forget to convert if it was successful
	if (list_cur->convert)
		memcpy(bssid, opt.firstbssid, 6);

#undef VALID_CHAR
#undef VALID_SEP
#undef IS_X

	return list_cur->convert;
}

/* fread isn't atomic, sadly */

int atomic_read( read_buf *rb, int fd, int len, void *buf )
{
	int n;

	if( close_aircrack )
		return( CLOSE_IT );

	if( rb->buf1 == NULL )
	{
		rb->buf1 = malloc( 65536 );
		rb->buf2 = malloc( 65536 );

		if( rb->buf1 == NULL || rb->buf2 == NULL )
			return( 0 );

		rb->off1 = 0;
		rb->off2 = 0;
	}

	if( len > 65536 - rb->off1 )
	{
		rb->off2 -= rb->off1;

		memcpy( rb->buf2, rb->buf1 + rb->off1, rb->off2 );
		memcpy( rb->buf1, rb->buf2, rb->off2 );

		rb->off1 = 0;
	}

	if( rb->off2 - rb->off1 >= len )
	{
		memcpy( buf, rb->buf1 + rb->off1, len );
		rb->off1 += len;
		return( 1 );
	}
	else
	{
		n = read( fd, rb->buf1 + rb->off2, 65536 - rb->off2 );

		if( n <= 0 )
			return( 0 );

		rb->off2 += n;

		if( rb->off2 - rb->off1 >= len )
		{
			memcpy( buf, rb->buf1 + rb->off1, len );
			rb->off1 += len;
			return( 1 );
		}
	}

	return( 0 );
}

void read_thread( void *arg )
{
	/* we don't care if the buffers allocated here are not freed
	 * since those threads are only created once, and the memory
	 * is released to the OS automatically when the program exits.
	 * there's no point in trying to mute valgrind but breaking
	 * the multithreaded code at the same time. */

	read_buf rb = {0};

	int fd, n, fmt;
	unsigned z;
	int eof_notified = 0;
// 	int ret=0;

	unsigned char bssid[6];
	unsigned char dest[6];
	unsigned char stmac[6];
	unsigned char *h80211;
	unsigned char *p;
	int weight[16];

	struct ivs2_pkthdr ivs2;
	struct ivs2_filehdr fivs2;
	struct pcap_pkthdr pkh;
	struct pcap_file_header pfh;
	struct AP_info *ap_prv, *ap_cur;
	struct ST_info *st_prv, *st_cur;

	signal( SIGINT, sighandler);

	ap_cur = NULL;

	memset(&pfh, 0, sizeof(struct pcap_file_header));

	if( ( buffer = (unsigned char *) malloc( 65536 ) ) == NULL )
	{
		/* there is no buffer */

		perror( "malloc failed" );
		goto read_fail;
	}

	h80211 = buffer;

	if( ! opt.is_quiet )
		printf( "Opening %s\n", (char *) arg );

	if( strcmp( arg, "-" ) == 0 )
		fd = 0;
	else
	{
		if( ( fd = open( (char *) arg, O_RDONLY | O_BINARY ) ) < 0 )
		{
			perror( "open failed" );
			goto read_fail;
		}
	}

	if( ! atomic_read( &rb, fd, 4, &pfh ) )
	{
		perror( "read(file header) failed" );
		goto read_fail;
	}

	fmt = FORMAT_IVS;
	if (memcmp( &pfh, HCCAPX_MAGIC, 4) == 0)
	{
		fmt = FORMAT_HCCAPX;
	}
	else if( memcmp( &pfh, IVSONLY_MAGIC, 4 ) != 0 &&
            memcmp( &pfh, IVS2_MAGIC, 4 ) != 0)
	{
		fmt = FORMAT_CAP;

		if( pfh.magic != TCPDUMP_MAGIC &&
			pfh.magic != TCPDUMP_CIGAM )
		{
			fprintf( stderr, "Unsupported file format "
				"(not a pcap or IVs file).\n" );
			goto read_fail;
		}

		/* read the rest of the pcap file header */

		if( ! atomic_read( &rb, fd, 20, (unsigned char *) &pfh + 4 ) )
		{
			perror( "read(file header) failed" );
			goto read_fail;
		}

		/* take care of endian issues and check the link type */

		if( pfh.magic == TCPDUMP_CIGAM )
			SWAP32( pfh.linktype );

		if( pfh.linktype != LINKTYPE_IEEE802_11 &&
			pfh.linktype != LINKTYPE_PRISM_HEADER &&
			pfh.linktype != LINKTYPE_RADIOTAP_HDR &&
			pfh.linktype != LINKTYPE_PPI_HDR)
		{
			fprintf( stderr, "This file is not a regular "
				"802.11 (wireless) capture.\n" );
			goto read_fail;
		}
	}
	else
	{
		if( opt.wep_decloak )
		{
			errx(1, "Can't use decloak wep mode with ivs\n"); /* XXX */
		}

		if (memcmp( &pfh, IVS2_MAGIC, 4 ) == 0)
		{
			fmt = FORMAT_IVS2;

			if( ! atomic_read( &rb, fd, sizeof(struct ivs2_filehdr), (unsigned char *) &fivs2 ) )
			{
				perror( "read(file header) failed" );
				goto read_fail;
			}
			if(fivs2.version > IVS2_VERSION)
			{
				printf( "Error, wrong %s version: %d. Supported up to version %d.\n", IVS2_EXTENSION, fivs2.version, IVS2_VERSION );
				goto read_fail;
			}
		} else if (opt.do_ptw)
			errx(1, "Can't do PTW with old IVS files, recapture without --ivs or use airodump-ng >= 1.0\n"); /* XXX */
	}
	/* avoid blocking on reading the file */

	if( fcntl( fd, F_SETFL, O_NONBLOCK ) < 0 )
	{
		perror( "fcntl(O_NONBLOCK) failed" );
		goto read_fail;
	}

	while( 1 )
	{
		if( close_aircrack )
			break;

		if( fmt == FORMAT_IVS )
		{
			/* read one IV */

			while( ! atomic_read( &rb, fd, 1, buffer ) )
				eof_wait( &eof_notified );

			if( close_aircrack )
				break;

			if( buffer[0] != 0xFF )
			{
				/* new access point MAC */

				bssid[0] = buffer[0];

				while( ! atomic_read( &rb, fd, 5, bssid + 1 ) )
					eof_wait( &eof_notified );
				if( close_aircrack )
					break;
			}

			while( ! atomic_read( &rb, fd, 5, buffer ) )
				eof_wait( &eof_notified );
			if( close_aircrack )
				break;
		}
		else if( fmt == FORMAT_IVS2 )
		{
			while( ! atomic_read( &rb, fd, sizeof( struct ivs2_pkthdr ), &ivs2 ) )
				eof_wait( &eof_notified );
			if( close_aircrack )
				break;

			if(ivs2.flags & IVS2_BSSID)
			{
				while( ! atomic_read( &rb, fd, 6, bssid ) )
					eof_wait( &eof_notified );
				if( close_aircrack )
					break;
				ivs2.len -= 6;
			}

			while( ! atomic_read( &rb, fd, ivs2.len, buffer ) )
				eof_wait( &eof_notified );
			if( close_aircrack )
				break;
		}
		else if ( fmt == FORMAT_HCCAPX ) {
			if( close_aircrack )
				break;

			append_aps(load_hccapx_file(fd));
			eof_wait( &eof_notified );
			return;
		}
		else
		{
			while( ! atomic_read( &rb, fd, sizeof( pkh ), &pkh ) )
				eof_wait( &eof_notified );
			if( close_aircrack )
				break;

			if( pfh.magic == TCPDUMP_CIGAM ) {
				SWAP32( pkh.caplen );
				SWAP32( pkh.len );
			}

			if( pkh.caplen <= 0 || pkh.caplen > 65535 )
			{
				fprintf( stderr, "\nInvalid packet capture length %lu - "
					"corrupted file?\n", (unsigned long) pkh.caplen );
				eof_wait( &eof_notified );
				_exit( FAILURE );
			}

			while( ! atomic_read( &rb, fd, pkh.caplen, buffer ) )
				eof_wait( &eof_notified );
			if( close_aircrack )
				break;

			h80211 = buffer;

			if( pfh.linktype == LINKTYPE_PRISM_HEADER )
			{
				/* remove the prism header */

				if( h80211[7] == 0x40 )
					n = 64;
				else
				{
					n = *(int *)( h80211 + 4 );

					if( pfh.magic == TCPDUMP_CIGAM )
						SWAP32( n );
				}

				if( n < 8 || n >= (int) pkh.caplen )
					continue;

				h80211 += n; pkh.caplen -= n;
			}

			if( pfh.linktype == LINKTYPE_RADIOTAP_HDR )
			{
				/* remove the radiotap header */

				n = *(unsigned short *)( h80211 + 2 );

				if( n <= 0 || n >= (int) pkh.caplen )
					continue;

				h80211 += n; pkh.caplen -= n;
			}

			if( pfh.linktype == LINKTYPE_PPI_HDR )
			{
				/* Remove the PPI header */

				n = le16_to_cpu(*(unsigned short *)( h80211 + 2));

				if( n <= 0 || n>= (int) pkh.caplen )
					continue;

				/* for a while Kismet logged broken PPI headers */
				if ( n == 24 && le16_to_cpu(*(unsigned short *)(h80211 + 8)) == 2 )
					n = 32;

				if( n <= 0 || n>= (int) pkh.caplen )
					continue;

				h80211 += n; pkh.caplen -= n;
			}
		}

		/* prevent concurrent access on the linked list */

		pthread_mutex_lock( &mx_apl );

		nb_pkt++;

		if( fmt == FORMAT_CAP )
		{
			/* skip packets smaller than a 802.11 header */

			if( pkh.caplen < 24 )
				goto unlock_mx_apl;

			/* skip (uninteresting) control frames */

			if( ( h80211[0] & 0x0C ) == 0x04 )
				goto unlock_mx_apl;

			/* locate the access point's MAC address */

			switch( h80211[1] & 3 )
			{
				case  0: memcpy( bssid, h80211 + 16, 6 ); break;  //Adhoc
				case  1: memcpy( bssid, h80211 +  4, 6 ); break;  //ToDS
				case  2: memcpy( bssid, h80211 + 10, 6 ); break;  //FromDS
				case  3: memcpy( bssid, h80211 + 10, 6 ); break;  //WDS -> Transmitter taken as BSSID
			}

			switch( h80211[1] & 3 )
			{
				case  0: memcpy( dest, h80211 +  4, 6 ); break;  //Adhoc
				case  1: memcpy( dest, h80211 + 16, 6 ); break;  //ToDS
				case  2: memcpy( dest, h80211 +  4, 6 ); break;  //FromDS
				case  3: memcpy( dest, h80211 + 16, 6 ); break;  //WDS -> Transmitter taken as BSSID
			}

			//skip corrupted keystreams in wep decloak mode
			if(opt.wep_decloak)
			{
				if(dest[0] == 0x01)
					goto unlock_mx_apl;
			}
		}

		if(opt.bssidmerge)
			mergebssids(opt.bssidmerge, bssid);

		if( memcmp( bssid, BROADCAST, 6 ) == 0 )
			/* probe request or such - skip the packet */
			goto unlock_mx_apl;

		if( memcmp( bssid, opt.bssid, 6 ) != 0 )
			goto unlock_mx_apl;

		if( memcmp( opt.maddr, ZERO,      6 ) != 0 &&
			memcmp( opt.maddr, BROADCAST, 6 ) != 0 )
		{
			/* apply the MAC filter */

			if( memcmp( opt.maddr, h80211 +  4, 6 ) != 0 &&
				memcmp( opt.maddr, h80211 + 10, 6 ) != 0 &&
				memcmp( opt.maddr, h80211 + 16, 6 ) != 0 )
				goto unlock_mx_apl;
		}

		/* search the linked list */

		ap_prv = NULL;
		ap_cur = ap_1st;

		while( ap_cur != NULL )
		{
			if( ! memcmp( ap_cur->bssid, bssid, 6 ) )
				break;

			ap_prv = ap_cur;
			ap_cur = ap_cur->next;
		}

		/* if it's a new access point, add it */

		if( ap_cur == NULL )
		{
			if( ! ( ap_cur = (struct AP_info *) malloc(
				sizeof( struct AP_info ) ) ) )
			{
				perror( "malloc failed" );
				break;
			}

			memset( ap_cur, 0, sizeof( struct AP_info ) );

			if( ap_1st == NULL )
				ap_1st = ap_cur;
			else
				ap_prv->next = ap_cur;

			memcpy( ap_cur->bssid, bssid, 6 );

			ap_cur->crypt = -1;

			// Shortcut to set encryption:
			// - WEP is 2 for 'crypt' and 1 for 'amode'.
			// - WPA is 3 for 'crypt' and 2 for 'amode'.
			if (opt.forced_amode)
				ap_cur->crypt = opt.amode + 1;

			if (opt.do_ptw == 1)
			{
				ap_cur->ptw_clean = PTW_newattackstate();
				if (!ap_cur->ptw_clean) {
					perror("PTW_newattackstate()");
					free(ap_cur);
					ap_cur = NULL;
					break;
				}
				ap_cur->ptw_vague = PTW_newattackstate();
				if (!ap_cur->ptw_vague) {
					perror("PTW_newattackstate()");
					free(ap_cur);
					ap_cur = NULL;
					break;
				}
			}
		}

		if( fmt == FORMAT_IVS )
		{
			ap_cur->crypt = 2;

			add_wep_iv:
			/* check for uniqueness first */

			if( ap_cur->nb_ivs == 0 )
				ap_cur->uiv_root = uniqueiv_init();

			if( uniqueiv_check( ap_cur->uiv_root, buffer ) == 0 )
			{
				/* add the IV & first two encrypted bytes */

				n = ap_cur->nb_ivs * 5;

				if( n + 5 > ap_cur->ivbuf_size )
				{
					/* enlarge the IVs buffer */

					ap_cur->ivbuf_size += 131072;
					ap_cur->ivbuf = (unsigned char *) realloc(
						ap_cur->ivbuf, ap_cur->ivbuf_size );

					if( ap_cur->ivbuf == NULL )
					{
						perror( "realloc failed" );
						break;
					}
				}

				memcpy( ap_cur->ivbuf + n, buffer, 5 );
				uniqueiv_mark( ap_cur->uiv_root, buffer );
				ap_cur->nb_ivs++;
			}

			goto unlock_mx_apl;
		}

		if( fmt == FORMAT_IVS2 )
		{
			if(ivs2.flags & IVS2_ESSID)
			{
				memcpy( ap_cur->essid, buffer, ivs2.len);
			}
			else if(ivs2.flags & IVS2_XOR)
			{
				ap_cur->crypt = 2;

				if (opt.do_ptw) {
					int clearsize;

					clearsize = ivs2.len;

					if (clearsize < opt.keylen+3)
						goto unlock_mx_apl;

					if (PTW_addsession(ap_cur->ptw_clean, buffer, buffer+4, PTW_DEFAULTWEIGHT, 1))
						ap_cur->nb_ivs_clean++;

					if (PTW_addsession(ap_cur->ptw_vague, buffer, buffer+4, PTW_DEFAULTWEIGHT, 1))
						ap_cur->nb_ivs_vague++;

					goto unlock_mx_apl;
				}

				buffer[3] = buffer[4];
				buffer[4] = buffer[5];
				buffer[3] ^= 0xAA;
				buffer[4] ^= 0xAA;
				/* check for uniqueness first */

				if( ap_cur->nb_ivs == 0 )
					ap_cur->uiv_root = uniqueiv_init();

				if( uniqueiv_check( ap_cur->uiv_root, buffer ) == 0 )
				{
					/* add the IV & first two encrypted bytes */

					n = ap_cur->nb_ivs * 5;

					if( n + 5 > ap_cur->ivbuf_size )
					{
						/* enlarge the IVs buffer */

						ap_cur->ivbuf_size += 131072;
						ap_cur->ivbuf = (unsigned char *) realloc(
							ap_cur->ivbuf, ap_cur->ivbuf_size );

						if( ap_cur->ivbuf == NULL )
						{
							perror( "realloc failed" );
							break;
						}
					}


					memcpy( ap_cur->ivbuf + n, buffer, 5 );
					uniqueiv_mark( ap_cur->uiv_root, buffer );
					ap_cur->nb_ivs++;
// 					all_ivs[256*256*buffer[0] + 256*buffer[1] + buffer[2]].used |= GOT_IV;
				}
			}
			else if(ivs2.flags & IVS2_PTW)
			{
				ap_cur->crypt = 2;

				if (opt.do_ptw) {
					int clearsize;

					clearsize = ivs2.len;

					if (buffer[5] < opt.keylen)
						goto unlock_mx_apl;
					if( clearsize < (6 + buffer[4]*32 + 16*(signed)sizeof(int)) )
						goto unlock_mx_apl;

					memcpy(weight, buffer+clearsize-15*sizeof(int), 16*sizeof(int));
// 					printf("weight 1: %d, weight 2: %d\n", weight[0], weight[1]);

					if (PTW_addsession(ap_cur->ptw_vague, buffer, buffer+6, weight, buffer[4]))
						ap_cur->nb_ivs_vague++;

					goto unlock_mx_apl;
				}

				buffer[3] = buffer[6];
				buffer[4] = buffer[7];
				buffer[3] ^= 0xAA;
				buffer[4] ^= 0xAA;
				/* check for uniqueness first */

				if( ap_cur->nb_ivs == 0 )
					ap_cur->uiv_root = uniqueiv_init();

				if( uniqueiv_check( ap_cur->uiv_root, buffer ) == 0 )
				{
					/* add the IV & first two encrypted bytes */

					n = ap_cur->nb_ivs * 5;

					if( n + 5 > ap_cur->ivbuf_size )
					{
						/* enlarge the IVs buffer */

						ap_cur->ivbuf_size += 131072;
						ap_cur->ivbuf = (unsigned char *) realloc(
							ap_cur->ivbuf, ap_cur->ivbuf_size );

						if( ap_cur->ivbuf == NULL )
						{
							perror( "realloc failed" );
							break;
						}
					}


					memcpy( ap_cur->ivbuf + n, buffer, 5 );
					uniqueiv_mark( ap_cur->uiv_root, buffer );
					ap_cur->nb_ivs++;
				}
			}
			else if(ivs2.flags & IVS2_WPA)
			{
				ap_cur->crypt = 3;
				memcpy( &ap_cur->wpa, buffer,
					sizeof( struct WPA_hdsk ) );
			}
			goto unlock_mx_apl;
		}

		/* locate the station MAC in the 802.11 header */

		st_cur = NULL;

		switch( h80211[1] & 3 )
		{
			case  0: memcpy( stmac, h80211 + 10, 6 ); break;
			case  1: memcpy( stmac, h80211 + 10, 6 ); break;
			case  2:

				/* reject broadcast MACs */

				if( (h80211[4]%2) != 0 ) goto skip_station;
				memcpy( stmac, h80211 +  4, 6 ); break;

			default: goto skip_station; break;
		}

		st_prv = NULL;
		st_cur = ap_cur->st_1st;

		while( st_cur != NULL )
		{
			if( ! memcmp( st_cur->stmac, stmac, 6 ) )
				break;

			st_prv = st_cur;
			st_cur = st_cur->next;
		}

		/* if it's a new supplicant, add it */

		if( st_cur == NULL )
		{
			if( ! ( st_cur = (struct ST_info *) malloc(
				sizeof( struct ST_info ) ) ) )
			{
				perror( "malloc failed" );
				break;
			}

			memset( st_cur, 0, sizeof( struct ST_info ) );

			if( ap_cur->st_1st == NULL )
				ap_cur->st_1st = st_cur;
			else
				st_prv->next = st_cur;

			memcpy( st_cur->stmac, stmac, 6 );
		}

		skip_station:

		/* packet parsing: Beacon or Probe Response */

		if( h80211[0] == 0x80 ||
			h80211[0] == 0x50 )
		{
			if( ap_cur->crypt < 0 )
				ap_cur->crypt = ( h80211[34] & 0x10 ) >> 4;

			p = h80211 + 36;

			while( p < h80211 + pkh.caplen )
			{
				if( p + 2 + p[1] > h80211 + pkh.caplen )
					break;

				if( p[0] == 0x00 && p[1] > 0 && p[2] != '\0' )
				{
					/* found a non-cloaked ESSID */

					n = ( p[1] > 32 ) ? 32 : p[1];

					memset( ap_cur->essid, 0, 33 );
					memcpy( ap_cur->essid, p + 2, n );
				}

				p += 2 + p[1];
			}
		}

		/* packet parsing: Association Request */

		if( h80211[0] == 0x00 )
		{
			p = h80211 + 28;

			while( p < h80211 + pkh.caplen )
			{
				if( p + 2 + p[1] > h80211 + pkh.caplen )
					break;

				if( p[0] == 0x00 && p[1] > 0 && p[2] != '\0' )
				{
					n = ( p[1] > 32 ) ? 32 : p[1];

					memset( ap_cur->essid, 0, 33 );
					memcpy( ap_cur->essid, p + 2, n );
				}

				p += 2 + p[1];
			}
		}

		/* packet parsing: Association Response */

		if( h80211[0] == 0x10 )
		{
			/* reset the WPA handshake state */

			if( st_cur != NULL )
				st_cur->wpa.state = 0;
		}

		/* check if data */

		if( ( h80211[0] & 0x0C ) != 0x08 )
			goto unlock_mx_apl;

		/* check minimum size */

		z = ( ( h80211[1] & 3 ) != 3 ) ? 24 : 30;
		if ( ( h80211[0] & 0x80 ) == 0x80 )
			z+=2; /* 802.11e QoS */

		if( z + 16 > pkh.caplen )
			goto unlock_mx_apl;

		/* check the SNAP header to see if data is encrypted */

		if( h80211[z] != h80211[z + 1] || h80211[z + 2] != 0x03 )
		{
			if( !opt.forced_amode ) {
				ap_cur->crypt = 2;	 /* encryption = WEP */

				/* check the extended IV flag */
				if( ( h80211[z + 3] & 0x20 ) != 0)
				{
					/* encryption = WPA */
					ap_cur->crypt = 3;
				}
			}

			/* check the WEP key index */

			if( opt.index != 0 &&
				( h80211[z + 3] >> 6 ) != opt.index - 1 )
				goto unlock_mx_apl;

			if (opt.do_ptw) {
				unsigned char *body = h80211 + z;
				int dlen = pkh.caplen - (body-h80211) - 4 -4;
				unsigned char clear[2048];
				int clearsize, i, j, k;
                                int weight[16];

                                if((h80211[1] & 0x03) == 0x03) //30byte header
                                {
                                    body += 6;
                                    dlen -=6;
                                }

				memset(weight, 0, sizeof(weight));
				memset(clear, 0, sizeof(clear));

				/* calculate keystream */
				k = known_clear(clear, &clearsize, weight, h80211, dlen);
				if (clearsize < (opt.keylen+3))
					goto unlock_mx_apl;

                                for (j=0; j<k; j++)
                                {
                                    for (i = 0; i < clearsize; i++)
                                            clear[i+(32*j)] ^= body[4+i];
                                }

                                if(k==1)
                                {
                                    if (PTW_addsession(ap_cur->ptw_clean, body, clear, weight, k))
                                            ap_cur->nb_ivs_clean++;
                                }

                                if (PTW_addsession(ap_cur->ptw_vague, body, clear, weight, k))
                                        ap_cur->nb_ivs_vague++;

				goto unlock_mx_apl;
			}

			/* save the IV & first two output bytes */

			memcpy( buffer    , h80211 + z    , 3 );
			memcpy( buffer + 3, h80211 + z + 4, 2 );

            /* Special handling for spanning-tree packets */
            if ( memcmp( h80211 +  4, SPANTREE, 6 ) == 0 ||
                memcmp( h80211 + 16, SPANTREE, 6 ) == 0 )
            {
                buffer[3] = (buffer[3] ^ 0x42) ^ 0xAA;
                buffer[4] = (buffer[4] ^ 0x42) ^ 0xAA;
            }

			goto add_wep_iv;
		}

		if( ap_cur->crypt < 0 )
			ap_cur->crypt = 0;	 /* no encryption */

		/* if ethertype == IPv4, find the LAN address */

		z += 6;

		if( z + 20 < pkh.caplen )
		{
			if( h80211[z] == 0x08 && h80211[z + 1] == 0x00 &&
				( h80211[1] & 3 ) == 0x01 )
				memcpy( ap_cur->lanip, &h80211[z + 14], 4 );

			if( h80211[z] == 0x08 && h80211[z + 1] == 0x06 )
				memcpy( ap_cur->lanip, &h80211[z + 16], 4 );
		}

		/* check ethertype == EAPOL */

		if( h80211[z] != 0x88 || h80211[z + 1] != 0x8E )
			goto unlock_mx_apl;

		z += 2;

		ap_cur->eapol = 1;

		/* type == 3 (key), desc. == 254 (WPA) or 2 (RSN) */

		if( h80211[z + 1] != 0x03 ||
			( h80211[z + 4] != 0xFE && h80211[z + 4] != 0x02 ) )
			goto unlock_mx_apl;

		ap_cur->eapol = 0;
		if( !opt.forced_amode )
		ap_cur->crypt = 3;		 /* set WPA */

		if( st_cur == NULL )
		{
			pthread_mutex_unlock( &mx_apl );
			continue;
		}

		/* frame 1: Pairwise == 1, Install == 0, Ack == 1, MIC == 0 */

		if( ( h80211[z + 6] & 0x08 ) != 0 &&
			( h80211[z + 6] & 0x40 ) == 0 &&
			( h80211[z + 6] & 0x80 ) != 0 &&
			( h80211[z + 5] & 0x01 ) == 0 )
		{
			memcpy( st_cur->wpa.anonce, &h80211[z + 17], 32 );

			/* authenticator nonce set */
			st_cur->wpa.state = 1;
		}

		/* frame 2 or 4: Pairwise == 1, Install == 0, Ack == 0, MIC == 1 */

		if( ( h80211[z + 6] & 0x08 ) != 0 &&
			( h80211[z + 6] & 0x40 ) == 0 &&
			( h80211[z + 6] & 0x80 ) == 0 &&
			( h80211[z + 5] & 0x01 ) != 0 )
		{
			if( memcmp( &h80211[z + 17], ZERO, 32 ) != 0 )
			{
				memcpy( st_cur->wpa.snonce, &h80211[z + 17], 32 );

								 /* supplicant nonce set */
				st_cur->wpa.state |= 2;
			}

			if( (st_cur->wpa.state & 4) != 4 )
			{
				/* copy the MIC & eapol frame */

				st_cur->wpa.eapol_size = ( h80211[z + 2] << 8 )
					+   h80211[z + 3] + 4;

				if (st_cur->wpa.eapol_size == 0 || st_cur->wpa.eapol_size > sizeof(st_cur->wpa.eapol)
					|| pkh.len - z < st_cur->wpa.eapol_size)
				{
					// Ignore the packet trying to crash us.
					st_cur->wpa.eapol_size = 0;
					goto unlock_mx_apl;
				}

				memcpy( st_cur->wpa.keymic, &h80211[z + 81], 16 );
				memcpy( st_cur->wpa.eapol,  &h80211[z], st_cur->wpa.eapol_size );
				memset( st_cur->wpa.eapol + 81, 0, 16 );

									/* eapol frame & keymic set */
				st_cur->wpa.state |= 4;

				/* copy the key descriptor version */

				st_cur->wpa.keyver = h80211[z + 6] & 7;
			}
		}

		/* frame 3: Pairwise == 1, Install == 1, Ack == 1, MIC == 1 */

		if( ( h80211[z + 6] & 0x08 ) != 0 &&
			( h80211[z + 6] & 0x40 ) != 0 &&
			( h80211[z + 6] & 0x80 ) != 0 &&
			( h80211[z + 5] & 0x01 ) != 0 )
		{
			if( memcmp( &h80211[z + 17], ZERO, 32 ) != 0 )
			{
				memcpy( st_cur->wpa.anonce, &h80211[z + 17], 32 );

								 /* authenticator nonce set */
				st_cur->wpa.state |= 1;
			}

			if( (st_cur->wpa.state & 4) != 4 )
			{
				/* copy the MIC & eapol frame */

				st_cur->wpa.eapol_size = ( h80211[z + 2] << 8 )
					+   h80211[z + 3] + 4;

				if (st_cur->wpa.eapol_size == 0 || st_cur->wpa.eapol_size > sizeof(st_cur->wpa.eapol)
					|| pkh.len - z < st_cur->wpa.eapol_size)
				{
					// Ignore the packet trying to crash us.
					st_cur->wpa.eapol_size = 0;
					goto unlock_mx_apl;
				}

				memcpy( st_cur->wpa.keymic, &h80211[z + 81], 16 );
				memcpy( st_cur->wpa.eapol,  &h80211[z], st_cur->wpa.eapol_size );
				memset( st_cur->wpa.eapol + 81, 0, 16 );

									/* eapol frame & keymic set */
				st_cur->wpa.state |= 4;

				/* copy the key descriptor version */

				st_cur->wpa.keyver = h80211[z + 6] & 7;
			}
		}

		if( st_cur->wpa.state == 7 )
		{
			/* got one valid handshake */

			memcpy( st_cur->wpa.stmac, stmac, 6 );
			memcpy( &ap_cur->wpa, &st_cur->wpa,
				sizeof( struct WPA_hdsk ) );
		}

		unlock_mx_apl:

		pthread_mutex_unlock( &mx_apl );

		if( ap_cur != NULL )
		{
			if( ( ap_cur->nb_ivs >= opt.max_ivs) ||
			    ( ap_cur->nb_ivs_clean >= opt.max_ivs ) ||
			    ( ap_cur->nb_ivs_vague >= opt.max_ivs ) )
			{
				eof_wait( &eof_notified );
				free(buffer);
				return;
			}
		}
	}

	read_fail:

	if(rb.buf1 != NULL)
	{
		free(rb.buf1);
		rb.buf1=NULL;
	}
	if(rb.buf2 != NULL)
	{
		free(rb.buf2);
		rb.buf2=NULL;
	}
	if(buffer != NULL)
	{
		free(buffer);
		buffer=NULL;
	}

	if(close_aircrack)
		return;

	//everything is going down
	kill( 0, SIGTERM );
	_exit( FAILURE );
}

void check_thread( void *arg )
{
	/* in case you see valgrind warnings, read the comment on top
	 * of read_thread() */
	read_buf crb = {0};

	int fd, n, fmt;
	unsigned z;
// 	int ret=0;

	unsigned char bssid[6];
	unsigned char dest[6];
	unsigned char stmac[6];
	unsigned char *buffer;
	unsigned char *h80211;
	unsigned char *p;
	int weight[16];

	struct ivs2_pkthdr ivs2;
	struct ivs2_filehdr fivs2;
	struct pcap_pkthdr pkh;
	struct pcap_file_header pfh;
	struct AP_info *ap_prv, *ap_cur;
	struct ST_info *st_prv, *st_cur;

	ap_cur = NULL;

	if( ( buffer = (unsigned char *) malloc( 65536 ) ) == NULL )
	{
		/* there is no buffer */

		perror( "malloc failed" );
		goto read_fail;
	}

	h80211 = buffer;

	if( ! opt.is_quiet )
		printf( "Opening %s\n", (char *) arg );

	if( strcmp( arg, "-" ) == 0 )
		fd = 0;
	else
	{
		if( ( fd = open( (char *) arg, O_RDONLY | O_BINARY ) ) < 0 )
		{
			perror( "open failed" );
			goto read_fail;
		}
	}

	if( ! atomic_read( &crb, fd, 4, &pfh ) )
	{
		perror( "read(file header) failed" );
		goto read_fail;
	}

	fmt = FORMAT_IVS;
	if (memcmp( &pfh, HCCAPX_MAGIC, 4) == 0)
	{
		fmt = FORMAT_HCCAPX;
	} else if( memcmp( &pfh, IVSONLY_MAGIC, 4 ) != 0 &&
            memcmp( &pfh, IVS2_MAGIC, 4 ) != 0)
	{
		fmt = FORMAT_CAP;

		if( pfh.magic != TCPDUMP_MAGIC &&
			pfh.magic != TCPDUMP_CIGAM )
		{
			fprintf( stderr, "Unsupported file format "
				"(not a pcap or IVs file).\n" );
			goto read_fail;
		}

		/* read the rest of the pcap file header */

		if( ! atomic_read( &crb, fd, 20, (unsigned char *) &pfh + 4 ) )
		{
			perror( "read(file header) failed" );
			goto read_fail;
		}

		/* take care of endian issues and check the link type */

		if( pfh.magic == TCPDUMP_CIGAM )
			SWAP32( pfh.linktype );

		if( pfh.linktype != LINKTYPE_IEEE802_11 &&
			pfh.linktype != LINKTYPE_PRISM_HEADER &&
			pfh.linktype != LINKTYPE_RADIOTAP_HDR &&
			pfh.linktype != LINKTYPE_PPI_HDR )
		{
			fprintf( stderr, "This file is not a regular "
				"802.11 (wireless) capture.\n" );
			goto read_fail;
		}
	} else
	{
		if( opt.wep_decloak )
		{
			errx(1, "Can't use decloak wep mode with ivs\n"); /* XXX */
		}
		if (memcmp( &pfh, IVS2_MAGIC, 4 ) == 0)
		{
			fmt = FORMAT_IVS2;

			if( ! atomic_read( &crb, fd, sizeof(struct ivs2_filehdr), (unsigned char *) &fivs2 ) )
			{
				perror( "read(file header) failed" );
				goto read_fail;
			}
			if(fivs2.version > IVS2_VERSION)
			{
				printf( "Error, wrong %s version: %d. Supported up to version %d.\n", IVS2_EXTENSION, fivs2.version, IVS2_VERSION );
				goto read_fail;
			}
		} else if (opt.do_ptw)
			errx(1, "Can't do PTW with old IVS files, recapture without --ivs or use airodump-ng >= 1.0\n"); /* XXX */
	}
	/* avoid blocking on reading the file */

	if( fcntl( fd, F_SETFL, O_NONBLOCK ) < 0 )
	{
		perror( "fcntl(O_NONBLOCK) failed" );
		goto read_fail;
	}

	while( 1 )
	{
		if(close_aircrack)
			break;

		if ( fmt == FORMAT_HCCAPX ) {
			append_aps(load_hccapx_file(fd));
			goto read_fail; // not really, but we want to clean up our memory and get out of here
		}
		else if( fmt == FORMAT_IVS )
		{
			/* read one IV */

			while( ! atomic_read( &crb, fd, 1, buffer ) )
				goto read_fail;

			if( buffer[0] != 0xFF )
			{
				/* new access point MAC */

				bssid[0] = buffer[0];

				while( ! atomic_read( &crb, fd, 5, bssid + 1 ) )
					goto read_fail;
			}

			while( ! atomic_read( &crb, fd, 5, buffer ) )
				goto read_fail;
		}
		else if( fmt == FORMAT_IVS2 )
		{
			while( ! atomic_read( &crb, fd, sizeof( struct ivs2_pkthdr ), &ivs2 ) )
				goto read_fail;

			if(ivs2.flags & IVS2_BSSID)
			{
				while( ! atomic_read( &crb, fd, 6, bssid ) )
					goto read_fail;
				ivs2.len -= 6;
			}

			while( ! atomic_read( &crb, fd, ivs2.len, buffer ) )
				goto read_fail;
		}
		else
		{
			while( ! atomic_read( &crb, fd, sizeof( pkh ), &pkh ) )
				goto read_fail;

			if( pfh.magic == TCPDUMP_CIGAM ) {
				SWAP32( pkh.caplen );
				SWAP32( pkh.len );
			}

			if( pkh.caplen <= 0 || pkh.caplen > 65535 )
			{
				fprintf( stderr, "\nInvalid packet capture length %lu - "
					"corrupted file?\n", (unsigned long) pkh.caplen );
				goto read_fail;
			}

			while( ! atomic_read( &crb, fd, pkh.caplen, buffer ) )
				goto read_fail;

			h80211 = buffer;

			if( pfh.linktype == LINKTYPE_PRISM_HEADER )
			{
				/* remove the prism header */

				if( h80211[7] == 0x40 )
					n = 64;
				else
				{
					n = *(int *)( h80211 + 4 );

					if( pfh.magic == TCPDUMP_CIGAM )
						SWAP32( n );
				}

				if( n < 8 || n >= (int) pkh.caplen )
					continue;

				h80211 += n; pkh.caplen -= n;
			}

			if( pfh.linktype == LINKTYPE_RADIOTAP_HDR )
			{
				/* remove the radiotap header */

				n = *(unsigned short *)( h80211 + 2 );

				if( n <= 0 || n >= (int) pkh.caplen )
					continue;

				h80211 += n; pkh.caplen -= n;
			}

			if( pfh.linktype == LINKTYPE_PPI_HDR )
			{
				/* Remove the PPI header */

				n = le16_to_cpu(*(unsigned short *)( h80211 + 2));

				if( n <= 0 || n>= (int) pkh.caplen )
					continue;

				/* for a whole Kismet logged broken PPI headers */
				if ( n == 24 && le16_to_cpu(*(unsigned short *)(h80211 + 8)) == 2 )
					n = 32;

				if( n <= 0 || n>= (int) pkh.caplen )
					continue;

				h80211 += n; pkh.caplen -= n;
			}
		}

		/* prevent concurrent access on the linked list */

		pthread_mutex_lock( &mx_apl );

		nb_pkt++;

		if( fmt == FORMAT_CAP )
		{
			/* skip packets smaller than a 802.11 header */

			if( pkh.caplen < 24 )
				goto unlock_mx_apl;

			/* skip (uninteresting) control frames */

			if( ( h80211[0] & 0x0C ) == 0x04 )
				goto unlock_mx_apl;

			/* locate the access point's MAC address */

			switch( h80211[1] & 3 )
			{
				case  0: memcpy( bssid, h80211 + 16, 6 ); break;  //Adhoc
				case  1: memcpy( bssid, h80211 +  4, 6 ); break;  //ToDS
				case  2: memcpy( bssid, h80211 + 10, 6 ); break;  //FromDS
				case  3: memcpy( bssid, h80211 + 10, 6 ); break;  //WDS -> Transmitter taken as BSSID
			}

			switch( h80211[1] & 3 )
			{
				case  0: memcpy( dest, h80211 +  4, 6 ); break;  //Adhoc
				case  1: memcpy( dest, h80211 + 16, 6 ); break;  //ToDS
				case  2: memcpy( dest, h80211 +  4, 6 ); break;  //FromDS
				case  3: memcpy( dest, h80211 + 16, 6 ); break;  //WDS -> Transmitter taken as BSSID
			}

			//skip corrupted keystreams in wep decloak mode
			if(opt.wep_decloak)
			{
				if(dest[0] == 0x01)
					goto unlock_mx_apl;
			}
		}

		if(opt.bssidmerge)
			mergebssids(opt.bssidmerge, bssid);

		if( memcmp( bssid, BROADCAST, 6 ) == 0 )
			/* probe request or such - skip the packet */
			goto unlock_mx_apl;

		if( memcmp( opt.maddr, ZERO,      6 ) != 0 &&
			memcmp( opt.maddr, BROADCAST, 6 ) != 0 )
		{
			/* apply the MAC filter */

			if( memcmp( opt.maddr, h80211 +  4, 6 ) != 0 &&
				memcmp( opt.maddr, h80211 + 10, 6 ) != 0 &&
				memcmp( opt.maddr, h80211 + 16, 6 ) != 0 )
				goto unlock_mx_apl;
		}

		/* search the linked list */

		ap_prv = NULL;
		ap_cur = ap_1st;

		while( ap_cur != NULL )
		{
			if( ! memcmp( ap_cur->bssid, bssid, 6 ) )
				break;

			ap_prv = ap_cur;
			ap_cur = ap_cur->next;
		}

		/* if it's a new access point, add it */

		if( ap_cur == NULL )
		{
			if( ! ( ap_cur = (struct AP_info *) malloc(
				sizeof( struct AP_info ) ) ) )
			{
				perror( "malloc failed" );
				pthread_mutex_unlock( &mx_apl );
				break;
			}

			memset( ap_cur, 0, sizeof( struct AP_info ) );

			if( ap_1st == NULL )
				ap_1st = ap_cur;
			else
				ap_prv->next = ap_cur;

			memcpy( ap_cur->bssid, bssid, 6 );

			ap_cur->crypt = -1;

			// Shortcut to set encryption:
			// - WEP is 2 for 'crypt' and 1 for 'amode'.
			// - WPA is 3 for 'crypt' and 2 for 'amode'.
			if (opt.forced_amode)
				ap_cur->crypt = opt.amode + 1;
		}

		if( fmt == FORMAT_IVS )
		{
			ap_cur->crypt = 2;

			add_wep_iv:
			/* check for uniqueness first */

			if( ap_cur->nb_ivs == 0 )
				ap_cur->uiv_root = uniqueiv_init();

			if( uniqueiv_check( ap_cur->uiv_root, buffer ) == 0 )
			{
				uniqueiv_mark( ap_cur->uiv_root, buffer );
				ap_cur->nb_ivs++;
			}

			goto unlock_mx_apl;
		}

		if( fmt == FORMAT_IVS2 )
		{
			if(ivs2.flags & IVS2_ESSID)
			{
				if (ivs2.len > 32) { // Max length of the ESSID (and length -1 of that field)
					fprintf(stderr, "Invalid SSID length, it must be <= 32\n");
					exit(1);
				}
				memcpy( ap_cur->essid, buffer, ivs2.len);
				if(opt.essid_set && ! strcmp( opt.essid, ap_cur->essid ) )
					memcpy( opt.bssid, ap_cur->bssid, 6 );
			}
			else if(ivs2.flags & IVS2_XOR)
			{
				ap_cur->crypt = 2;

				if (opt.do_ptw) {
					int clearsize;

					clearsize = ivs2.len;

					if (clearsize < opt.keylen+3)
						goto unlock_mx_apl;
				}

				if( ap_cur->nb_ivs == 0 )
					ap_cur->uiv_root = uniqueiv_init();

				if( uniqueiv_check( ap_cur->uiv_root, buffer ) == 0 )
				{
					uniqueiv_mark( ap_cur->uiv_root, buffer );
					ap_cur->nb_ivs++;
				}
			}
			else if(ivs2.flags & IVS2_PTW)
			{
				ap_cur->crypt = 2;

				if (opt.do_ptw) {
					int clearsize;

					clearsize = ivs2.len;

					if (buffer[5] < opt.keylen)
						goto unlock_mx_apl;
					if( clearsize < (6 + buffer[4]*32 + 16*(signed)sizeof(int)) )
						goto unlock_mx_apl;
				}

				if( ap_cur->nb_ivs == 0 )
					ap_cur->uiv_root = uniqueiv_init();

				if( uniqueiv_check( ap_cur->uiv_root, buffer ) == 0 )
				{
					uniqueiv_mark( ap_cur->uiv_root, buffer );
					ap_cur->nb_ivs++;
				}
			}
			else if(ivs2.flags & IVS2_WPA)
			{
				ap_cur->crypt = 3;
				memcpy( &ap_cur->wpa, buffer,
					sizeof( struct WPA_hdsk ) );
			}
			goto unlock_mx_apl;
		}

		/* locate the station MAC in the 802.11 header */

		st_cur = NULL;

		switch( h80211[1] & 3 )
		{
			case  0: memcpy( stmac, h80211 + 10, 6 ); break;
			case  1: memcpy( stmac, h80211 + 10, 6 ); break;
			case  2:

				/* reject broadcast MACs */

				if( (h80211[4]%2) != 0 ) goto skip_station;
				memcpy( stmac, h80211 +  4, 6 ); break;

			default: goto skip_station; break;
		}

		st_prv = NULL;
		st_cur = ap_cur->st_1st;

		while( st_cur != NULL )
		{
			if( ! memcmp( st_cur->stmac, stmac, 6 ) )
				break;

			st_prv = st_cur;
			st_cur = st_cur->next;
		}

		/* if it's a new supplicant, add it */

		if( st_cur == NULL )
		{
			if( ! ( st_cur = (struct ST_info *) malloc(
				sizeof( struct ST_info ) ) ) )
			{
				perror( "malloc failed" );
				pthread_mutex_unlock( &mx_apl );
				break;
			}

			memset( st_cur, 0, sizeof( struct ST_info ) );

			if( ap_cur->st_1st == NULL )
				ap_cur->st_1st = st_cur;
			else
				st_prv->next = st_cur;

			memcpy( st_cur->stmac, stmac, 6 );
		}

		skip_station:

		/* packet parsing: Beacon or Probe Response */

		if( h80211[0] == 0x80 ||
			h80211[0] == 0x50 )
		{
			if( ap_cur->crypt < 0 )
				ap_cur->crypt = ( h80211[34] & 0x10 ) >> 4;

			p = h80211 + 36;

			while( p < h80211 + pkh.caplen )
			{
				if( p + 2 + p[1] > h80211 + pkh.caplen )
					break;

				if( p[0] == 0x00 && p[1] > 0 && p[2] != '\0' )
				{
					/* found a non-cloaked ESSID */

					n = ( p[1] > 32 ) ? 32 : p[1];

					memset( ap_cur->essid, 0, 33 );
					memcpy( ap_cur->essid, p + 2, n );
					if(opt.essid_set && ! strcmp( opt.essid, ap_cur->essid ) )
						memcpy( opt.bssid, ap_cur->bssid, 6 );
				}

				p += 2 + p[1];
			}
		}

		/* packet parsing: Association Request */

		if( h80211[0] == 0x00 )
		{
			p = h80211 + 28;

			while( p < h80211 + pkh.caplen )
			{
				if( p + 2 + p[1] > h80211 + pkh.caplen )
					break;

				if( p[0] == 0x00 && p[1] > 0 && p[2] != '\0' )
				{
					n = ( p[1] > 32 ) ? 32 : p[1];

					memset( ap_cur->essid, 0, 33 );
					memcpy( ap_cur->essid, p + 2, n );
					if(opt.essid_set && ! strcmp( opt.essid, ap_cur->essid ) )
						memcpy( opt.bssid, ap_cur->bssid, 6 );
				}

				p += 2 + p[1];
			}

			/* reset the WPA handshake state */

			if( st_cur != NULL )
				st_cur->wpa.state = 0;
		}

		/* packet parsing: Association Response */

		if( h80211[0] == 0x10 )
		{
			/* reset the WPA handshake state */

			if( st_cur != NULL )
				st_cur->wpa.state = 0;
		}

		/* check if data */

		if( ( h80211[0] & 0x0C ) != 0x08 )
			goto unlock_mx_apl;

		/* check minimum size */

		z = ( ( h80211[1] & 3 ) != 3 ) ? 24 : 30;
		if ( ( h80211[0] & 0x80 ) == 0x80 )
			z+=2; /* 802.11e QoS */

		if( z + 16 > pkh.caplen )
			goto unlock_mx_apl;

		/* check the SNAP header to see if data is encrypted */

		if( h80211[z] != h80211[z + 1] || h80211[z + 2] != 0x03 )
		{
			if( !opt.forced_amode )
			ap_cur->crypt = 2;	 /* encryption = WEP */

			/* check the extended IV flag */

			if( ( h80211[z + 3] & 0x20 ) != 0 && !opt.forced_amode)
			{
				/* encryption = WPA */
				ap_cur->crypt = 3;
			}

			/* check the WEP key index */

			if( opt.index != 0 &&
				( h80211[z + 3] >> 6 ) != opt.index - 1 )
				goto unlock_mx_apl;

			if (opt.do_ptw) {
				unsigned char *body = h80211 + z;
				int dlen = pkh.caplen - (body-h80211) - 4 -4;
				unsigned char clear[2048];
				int clearsize, k;

                                if((h80211[1] & 0x03) == 0x03) //30byte header
                                {
                                    body += 6;
                                    dlen -=6;
                                }

				/* calculate keystream */
				k = known_clear(clear, &clearsize, weight, h80211, dlen);
				if (clearsize < (opt.keylen+3))
					goto unlock_mx_apl;
			}

			/* save the IV & first two output bytes */

			memcpy( buffer    , h80211 + z    , 3 );
			goto add_wep_iv;
		}

		if( ap_cur->crypt < 0 )
			ap_cur->crypt = 0;	 /* no encryption */

		/* if ethertype == IPv4, find the LAN address */

		z += 6;

		if( z + 20 < pkh.caplen )
		{
			if( h80211[z] == 0x08 && h80211[z + 1] == 0x00 &&
				( h80211[1] & 3 ) == 0x01 )
				memcpy( ap_cur->lanip, &h80211[z + 14], 4 );

			if( h80211[z] == 0x08 && h80211[z + 1] == 0x06 )
				memcpy( ap_cur->lanip, &h80211[z + 16], 4 );
		}

		/* check ethertype == EAPOL */

		if( h80211[z] != 0x88 || h80211[z + 1] != 0x8E )
			goto unlock_mx_apl;

		z += 2;

		ap_cur->eapol = 1;

		/* type == 3 (key), desc. == 254 (WPA) or 2 (RSN) */

		if( h80211[z + 1] != 0x03 ||
			( h80211[z + 4] != 0xFE && h80211[z + 4] != 0x02 ) )
			goto unlock_mx_apl;

		ap_cur->eapol = 0;
		ap_cur->crypt = 3;		 /* set WPA */

		if( st_cur == NULL )
		{
			pthread_mutex_unlock( &mx_apl );
			continue;
		}

		/* frame 1: Pairwise == 1, Install == 0, Ack == 1, MIC == 0 */

		if( ( h80211[z + 6] & 0x08 ) != 0 &&
			( h80211[z + 6] & 0x40 ) == 0 &&
			( h80211[z + 6] & 0x80 ) != 0 &&
			( h80211[z + 5] & 0x01 ) == 0 )
		{
			memcpy( st_cur->wpa.anonce, &h80211[z + 17], 32 );

			/* authenticator nonce set */
			st_cur->wpa.state = 1;
		}

		/* frame 2 or 4: Pairwise == 1, Install == 0, Ack == 0, MIC == 1 */

		if( ( h80211[z + 6] & 0x08 ) != 0 &&
			( h80211[z + 6] & 0x40 ) == 0 &&
			( h80211[z + 6] & 0x80 ) == 0 &&
			( h80211[z + 5] & 0x01 ) != 0 )
		{
			if( memcmp( &h80211[z + 17], ZERO, 32 ) != 0 )
			{
				memcpy( st_cur->wpa.snonce, &h80211[z + 17], 32 );

								 /* supplicant nonce set */
				st_cur->wpa.state |= 2;
			}

			if( (st_cur->wpa.state & 4) != 4 )
			{
				/* copy the MIC & eapol frame */

				st_cur->wpa.eapol_size = ( h80211[z + 2] << 8 )
					+   h80211[z + 3] + 4;

				if (st_cur->wpa.eapol_size == 0 || st_cur->wpa.eapol_size > sizeof(st_cur->wpa.eapol)
					|| pkh.len - z < st_cur->wpa.eapol_size)
				{
					// Ignore the packet trying to crash us.
					st_cur->wpa.eapol_size = 0;
					goto unlock_mx_apl;
				}

				memcpy( st_cur->wpa.keymic, &h80211[z + 81], 16 );
				memcpy( st_cur->wpa.eapol,  &h80211[z], st_cur->wpa.eapol_size );
				memset( st_cur->wpa.eapol + 81, 0, 16 );

									/* eapol frame & keymic set */
				st_cur->wpa.state |= 4;

				/* copy the key descriptor version */

				st_cur->wpa.keyver = h80211[z + 6] & 7;
			}
		}

		/* frame 3: Pairwise == 1, Install == 1, Ack == 1, MIC == 1 */

		if( ( h80211[z + 6] & 0x08 ) != 0 &&
			( h80211[z + 6] & 0x40 ) != 0 &&
			( h80211[z + 6] & 0x80 ) != 0 &&
			( h80211[z + 5] & 0x01 ) != 0 )
		{
			if( memcmp( &h80211[z + 17], ZERO, 32 ) != 0 )
			{
				memcpy( st_cur->wpa.anonce, &h80211[z + 17], 32 );

								 /* authenticator nonce set */
				st_cur->wpa.state |= 1;
			}

			if( (st_cur->wpa.state & 4) != 4 )
			{
				/* copy the MIC & eapol frame */

				st_cur->wpa.eapol_size = ( h80211[z + 2] << 8 )
					+   h80211[z + 3] + 4;

				if (st_cur->wpa.eapol_size == 0 || st_cur->wpa.eapol_size > sizeof(st_cur->wpa.eapol)
					|| pkh.len - z < st_cur->wpa.eapol_size)
				{
					// Ignore the packet trying to crash us.
					st_cur->wpa.eapol_size = 0;
					goto unlock_mx_apl;
				}

				memcpy( st_cur->wpa.keymic, &h80211[z + 81], 16 );
				memcpy( st_cur->wpa.eapol,  &h80211[z], st_cur->wpa.eapol_size );
				memset( st_cur->wpa.eapol + 81, 0, 16 );

									/* eapol frame & keymic set */
				st_cur->wpa.state |= 4;

				/* copy the key descriptor version */

				st_cur->wpa.keyver = h80211[z + 6] & 7;
			}
		}

		if( st_cur->wpa.state == 7 )
		{
			/* got one valid handshake */

			memcpy( st_cur->wpa.stmac, stmac, 6 );
			memcpy( &ap_cur->wpa, &st_cur->wpa,
				sizeof( struct WPA_hdsk ) );
		}

		unlock_mx_apl:

		pthread_mutex_unlock( &mx_apl );

		if( ap_cur != NULL )
			if( ap_cur->nb_ivs >= opt.max_ivs )
				break;

	}

	read_fail:

	if(crb.buf1 != NULL)
	{
		free(crb.buf1);
		crb.buf1 = NULL;
	}
	if(crb.buf2 != NULL)
	{
		free(crb.buf2);
		crb.buf2 = NULL;
	}
	if(buffer != NULL)
	{
		free(buffer);
		buffer = NULL;
	}

	return;
}

/* timing routine */

float chrono( struct timeval *start, int reset )
{
	float delta;
	struct timeval current;

	gettimeofday( &current, NULL );

	delta = ( current.tv_sec  - start->tv_sec  ) + (float)
		( current.tv_usec - start->tv_usec ) / 1000000;

	if( reset )
		gettimeofday( start, NULL );

	return( delta );
}

/* signal-safe I/O routines */

int safe_read( int fd, void *buf, size_t len )
{
	int n;
	size_t sum = 0;
	char  *off = (char *) buf;

	while( sum < len )
	{
		if( ! ( n = read( fd, (void *) off, len - sum ) ) )
                {
			return( 0 );
                }
		if( n < 0 && errno == EINTR ) continue;
		if( n < 0 ) return( n );

		sum += n;
		off += n;
	}

	return( sum );
}

int safe_write( int fd, void *buf, size_t len )
{
	int n;
	size_t sum = 0;
	char  *off = (char *) buf;

	while( sum < len )
	{
		if( ( n = write( fd, (void *) off, len - sum ) ) < 0 )
		{
			if( errno == EINTR ) continue;
			return( n );
		}

		sum += n;
		off += n;
	}

	return( sum );
}

/* each thread computes the votes over a subset of the IVs */

int crack_wep_thread( void *arg )
{
	long xv, min, max;
	unsigned char jj[256];
	unsigned char S[256], Si[256];
	unsigned char K[64];

	unsigned char io1, o1, io2, o2;
	unsigned char Sq, dq, Kq, jq, q;
	unsigned char S1, S2, J2, t2;

	int i, j, B, cid = (long) arg;
	int votes[N_ATTACKS][256];
	//first: first S-Box Setup; first2:first round with new key; oldB: old B value
	int first=1, first2=1, oldB=0, oldq=0;

	memcpy( S,  R, 256 );
	memcpy( Si, R, 256 );
	while( 1 )
	{
		if(!first) oldB=B;

		if( safe_read( mc_pipe[cid][0], (void *) &B,
			sizeof( int ) ) != sizeof( int ) )
		{
			perror( "read failed" );
			kill( 0, SIGTERM );
			_exit( FAILURE );
		}
		if( close_aircrack )
			break;

		first2=1;

		min = 5 * ( ( (     cid ) * wep.nb_ivs ) / opt.nbcpu );
		max = 5 * ( ( ( 1 + cid ) * wep.nb_ivs ) / opt.nbcpu );

		q = 3 + B;

		memcpy( K + 3, wep.key, B );
		memset( votes, 0, sizeof( votes ) );

		/* START: KoreK attacks */

		for( xv = min; xv < max; xv += 5 )
		{
			if(!first)
			{
				for(i=0; i<oldq; i++)
				{
					S[i] = Si[i] = i;
					S[jj[i]] = Si[jj[i]] = jj[i];
// 					Si[i] = i;
// 					Si[jj[i]] = jj[i];
				}
			}

			pthread_mutex_lock( &mx_ivb );

			memcpy( K, &wep.ivbuf[xv], 3 );

			for( i = j = 0; i < q; i++ )
			{
//				i can never be 3+opt.keylen or exceed it, as i runs from 0 to q and q is defined as 3+B (with B the keybyte to attack)
// 				jj[i] = j = ( j + S[i] + K[i % (3 + opt.keylen)] ) & 0xFF;
				jj[i] = j = ( j + S[i] + K[i] ) & 0xFF;
				SWAP( S[i], S[j] );
			}

			i = q; do { i--; SWAP(Si[i],Si[jj[i]]); }
			while( i != 0 );

			o1 = wep.ivbuf[xv + 3] ^ 0xAA; io1 = Si[o1]; S1 = S[1];
			o2 = wep.ivbuf[xv + 4] ^ 0xAA; io2 = Si[o2]; S2 = S[2];
			pthread_mutex_unlock( &mx_ivb );

			if(first)
				first=0;
			if(first2)
			{
				oldB=B;
				oldq = 3+oldB;
				first2=0;
			}

			Sq = S[q]; dq = Sq + jj[q - 1];

			if( S2 == 0 )
			{
				if( ( S1 == 2 ) && ( o1 == 2 ) )
				{
					Kq = 1 - dq; votes[A_neg][Kq]++;
					Kq = 2 - dq; votes[A_neg][Kq]++;
					//to signal general usage
// 					all_ivs[256*256*K[0] + 256*K[1] + K[2]].used |= USE_IV;
					//to know which attack used this iv
// 					all_ivs[256*256*K[0] + 256*K[1] + K[2]].used |= 1 << (4+A_neg);
				}
				else if( o2 == 0 )
				{
					Kq = 2 - dq; votes[A_neg][Kq]++;
// 					all_ivs[256*256*K[0] + 256*K[1] + K[2]].used |= USE_IV;
// 					all_ivs[256*256*K[0] + 256*K[1] + K[2]].used |= 1 << (4+A_neg);
				}
			}
			else
			{
				if( ( o2 == 0 ) && ( Sq == 0 ) )
				{
					Kq = 2 - dq; votes[A_u15][Kq]++;
// 					all_ivs[256*256*K[0] + 256*K[1] + K[2]].used |= USE_IV;
// 					all_ivs[256*256*K[0] + 256*K[1] + K[2]].used |= 1 << (4+A_u15);
				}
			}

			if( ( S1 == 1 ) && ( o1 == S2 ) )
			{
				Kq = 1 - dq; votes[A_neg][Kq]++;
				Kq = 2 - dq; votes[A_neg][Kq]++;
// 				all_ivs[256*256*K[0] + 256*K[1] + K[2]].used |= USE_IV;
// 				all_ivs[256*256*K[0] + 256*K[1] + K[2]].used |= 1 << (4+A_neg);
			}

			if( ( S1 == 0 ) && ( S[0] == 1 ) && ( o1 == 1 ) )
			{
				Kq = 0 - dq; votes[A_neg][Kq]++;
				Kq = 1 - dq; votes[A_neg][Kq]++;
// 				all_ivs[256*256*K[0] + 256*K[1] + K[2]].used |= USE_IV;
// 				all_ivs[256*256*K[0] + 256*K[1] + K[2]].used |= 1 << (4+A_neg);
			}

			if( S1 == q )
			{
				if( o1 == q )
				{
					Kq = Si[0] - dq; votes[A_s13][Kq]++;
// 					all_ivs[256*256*K[0] + 256*K[1] + K[2]].used |= USE_IV;
// 					all_ivs[256*256*K[0] + 256*K[1] + K[2]].used |= 1 << (4+A_s13);
				}
				else if( ( ( 1 - q - o1 ) & 0xFF ) == 0 )
				{
					Kq = io1 - dq; votes[A_u13_1][Kq]++;
// 					all_ivs[256*256*K[0] + 256*K[1] + K[2]].used |= USE_IV;
// 					all_ivs[256*256*K[0] + 256*K[1] + K[2]].used |= 1 << (4+A_u13_1);
				}
				else if( io1 < q )
				{
					jq = Si[( io1 - q ) & 0xFF];

					if( jq != 1 )
					{
						Kq = jq - dq; votes[A_u5_1][Kq]++;
// 						all_ivs[256*256*K[0] + 256*K[1] + K[2]].used |= USE_IV;
// 						all_ivs[256*256*K[0] + 256*K[1] + K[2]].used |= 1 << (4+A_u5_1);
					}
				}
			}

			if( ( io1 == 2 ) && ( S[q] == 1 ) )
			{
				Kq = 1 - dq; votes[A_u5_2][Kq]++;
// 				all_ivs[256*256*K[0] + 256*K[1] + K[2]].used |= USE_IV;
// 				all_ivs[256*256*K[0] + 256*K[1] + K[2]].used |= 1 << (4+A_u5_2);
			}

			if( S[q] == q )
			{
				if( ( S1 == 0 ) && ( o1 == q ) )
				{
					Kq = 1 - dq; votes[A_u13_2][Kq]++;
// 					all_ivs[256*256*K[0] + 256*K[1] + K[2]].used |= USE_IV;
// 					all_ivs[256*256*K[0] + 256*K[1] + K[2]].used |= 1 << (4+A_u13_2);
				}
				else if( ( ( ( 1 - q - S1 ) & 0xFF ) == 0 ) && ( o1 == S1 ) )
				{
					Kq = 1 - dq; votes[A_u13_3][Kq]++;
// 					all_ivs[256*256*K[0] + 256*K[1] + K[2]].used |= USE_IV;
// 					all_ivs[256*256*K[0] + 256*K[1] + K[2]].used |= 1 << (4+A_u13_3);
				}
				else if( ( S1 >= ( ( -q ) & 0xFF ) )
					&& ( ( ( q + S1 - io1 ) & 0xFF ) == 0 ) )
				{
					Kq = 1 - dq; votes[A_u5_3][Kq]++;
// 					all_ivs[256*256*K[0] + 256*K[1] + K[2]].used |= USE_IV;
// 					all_ivs[256*256*K[0] + 256*K[1] + K[2]].used |= 1 << (4+A_u5_3);
				}
			}

			if( ( S1 < q ) && ( ( ( S1 + S[S1] - q ) & 0xFF ) == 0 )  &&
				( io1 != 1 ) && ( io1 != S[S1] ) )
			{
				Kq = io1 - dq; votes[A_s5_1][Kq]++;
// 				all_ivs[256*256*K[0] + 256*K[1] + K[2]].used |= USE_IV;
// 				all_ivs[256*256*K[0] + 256*K[1] + K[2]].used |= 1 << (4+A_s5_1);
			}

			if( ( S1 > q ) && ( ( ( S2 + S1 - q ) & 0xFF ) == 0 ) )
			{
				if( o2 == S1 )
				{
					jq = Si[(S1 - S2) & 0xFF];

					if( ( jq != 1 ) && ( jq != 2 ) )
					{
						Kq = jq - dq; votes[A_s5_2][Kq]++;
// 						all_ivs[256*256*K[0] + 256*K[1] + K[2]].used |= USE_IV;
// 						all_ivs[256*256*K[0] + 256*K[1] + K[2]].used |= 1 << (4+A_s5_2);
					}
				}
				else if( o2 == ( ( 2 - S2 ) & 0xFF ) )
				{
					jq = io2;

					if( ( jq != 1 ) && ( jq != 2 ) )
					{
						Kq = jq - dq; votes[A_s5_3][Kq]++;
// 						all_ivs[256*256*K[0] + 256*K[1] + K[2]].used |= USE_IV;
// 						all_ivs[256*256*K[0] + 256*K[1] + K[2]].used |= 1 << (4+A_s5_3);
					}
				}
			}

			if( ( S[1] != 2 ) && ( S[2] != 0 ) )
			{
				J2 = S[1] + S[2];

				if( J2 < q )
				{
					t2 = S[J2] + S[2];

					if( ( t2 == q ) && ( io2 != 1 ) && ( io2 != 2 )
						&& ( io2 != J2 ) )
					{
						Kq = io2 - dq; votes[A_s3][Kq]++;
// 						all_ivs[256*256*K[0] + 256*K[1] + K[2]].used |= USE_IV;
// 						all_ivs[256*256*K[0] + 256*K[1] + K[2]].used |= 1 << (4+A_s3);
					}
				}
			}

			if( S1 == 2 )
			{
				if( q == 4 )
				{
					if( o2 == 0 )
					{
						Kq = Si[0] - dq; votes[A_4_s13][Kq]++;
// 						all_ivs[256*256*K[0] + 256*K[1] + K[2]].used |= USE_IV;
// 						all_ivs[256*256*K[0] + 256*K[1] + K[2]].used |= 1 << (4+A_4_s13);
					}
					else
					{
						if( ( jj[1] == 2 ) && ( io2 == 0 ) )
						{
							Kq = Si[254] - dq; votes[A_4_u5_1][Kq]++;
// 							all_ivs[256*256*K[0] + 256*K[1] + K[2]].used |= USE_IV;
// 							all_ivs[256*256*K[0] + 256*K[1] + K[2]].used |= 1 << (4+A_4_u5_1);
						}
						if( ( jj[1] == 2 ) && ( io2 == 2 ) )
						{
							Kq = Si[255] - dq; votes[A_4_u5_2][Kq]++;
// 							all_ivs[256*256*K[0] + 256*K[1] + K[2]].used |= USE_IV;
// 							all_ivs[256*256*K[0] + 256*K[1] + K[2]].used |= 1 << (4+A_4_u5_2);
						}
					}
				}
				else if( ( q > 4 ) && ( ( S[4] + 2 ) == q ) &&
					( io2 != 1 ) && ( io2 != 4 ) )
				{
					Kq = io2 - dq; votes[A_u5_4][Kq]++;
// 					all_ivs[256*256*K[0] + 256*K[1] + K[2]].used |= USE_IV;
// 					all_ivs[256*256*K[0] + 256*K[1] + K[2]].used |= 1 << (4+A_u5_4);
				}
			}
			if( close_aircrack )
				break;
		}
		if( close_aircrack )
			break;
		/* END: KoreK attacks */

		if( safe_write( cm_pipe[cid][1], votes,
			sizeof( votes ) ) != sizeof( votes ) )
		{
			perror( "write failed" );
			kill( 0, SIGTERM );
			_exit( FAILURE );
		}
	}

	return( 0 );
}

/* display the current votes */

void show_wep_stats( int B, int force, PTW_tableentry table[PTW_KEYHSBYTES][PTW_n], int choices[KEYHSBYTES], int depth[KEYHSBYTES], int prod )
{
	float delta;
	struct winsize ws;
	int i, et_h, et_m, et_s;
	static int is_cleared = 0;

	if( (chrono( &t_stats, 0 ) < 1.51 || wepkey_crack_success) && force == 0 )
		return;

	if( ioctl( 0, TIOCGWINSZ, &ws ) < 0 )
	{
		ws.ws_row = 25;
		ws.ws_col = 80;
	}

	chrono( &t_stats, 1 );

	delta = chrono( &t_begin, 0 );

	et_h =   delta / 3600;
	et_m = ( delta - et_h * 3600 ) / 60;
	et_s =   delta - et_h * 3600 - et_m * 60;

	if( is_cleared == 0 )
	{
		is_cleared++;

		if( opt.l33t )
			printf( "\33[40m" );

		printf( "\33[2J" );
	}

	if( opt.l33t )
		printf( "\33[34;1m" );

	printf( "\33[2;%dH%s\n\n", (ws.ws_col - 12) / 2,
		progname );

	if( opt.l33t )
		printf( "\33[33;1m" );

	if(table)
		printf( "\33[5;%dH[%02d:%02d:%02d] Tested %d keys (got %ld IVs)\33[K",
			(ws.ws_col - 44) / 2, et_h, et_m, et_s, prod, opt.ap->nb_ivs );
	else
		printf( "\33[5;%dH[%02d:%02d:%02d] Tested %lld keys (got %ld IVs)\33[K",
			(ws.ws_col - 44) / 2, et_h, et_m, et_s, nb_tried, wep.nb_ivs_now );

	if( opt.l33t )
		printf( "\33[32;22m" );

	printf( "\33[7;4HKB    depth   byte(vote)\n" );

	for( i = 0; i <= B; i++ )
	{
		int j, k = ( ws.ws_col - 20 ) / 11;

		if(!table)
		{
			if( opt.l33t )
				printf( "   %2d  \33[1m%3d\33[22m/%3d   ",
					i, wep.depth[i], wep.fudge[i] );
			else
				printf( "   %2d  %3d/%3d   ",
					i, wep.depth[i], wep.fudge[i] );
		}
		else
			printf( "   %2d  %3d/%3d   ",
				i, depth[i], choices[i] );

		if(table)
		{
			for( j = depth[i]; j < k + depth[i]; j++ )
			{
				if( j >= 256 ) break;

				if( opt.l33t )
					printf( "\33[1m%02X\33[22m(%4d) ",
						table[i][j].b,
						table[i][j].votes );
				else
					printf( "%02X(%4d) ",  table[i][j].b,
						table[i][j].votes );
			}
		}
		else
		{
			for( j = wep.depth[i]; j < k + wep.depth[i]; j++ )
			{
				if( j >= 256 ) break;

				if( wep.poll[i][j].val == 32767 )
				{
					if( opt.l33t )
						printf( "\33[1m%02X\33[22m(+inf) ",
							wep.poll[i][j].idx );
					else
						printf( "%02X(+inf) ", wep.poll[i][j].idx );
				}
				else
				{
					if( opt.l33t )
						printf( "\33[1m%02X\33[22m(%4d) ",
							wep.poll[i][j].idx,
							wep.poll[i][j].val );
					else
						printf( "%02X(%4d) ",  wep.poll[i][j].idx,
							wep.poll[i][j].val );
				}
			}
		}
		if (opt.showASCII && !table)
			if(wep.poll[i][wep.depth[i]].idx>=ASCII_LOW_T && wep.poll[i][wep.depth[i]].idx<=ASCII_HIGH_T)
				if(wep.poll[i][wep.depth[i]].val>=ASCII_VOTE_STRENGTH_T || ASCII_DISREGARD_STRENGTH )
					printf( "  %c",wep.poll[i][wep.depth[i]].idx );

		printf( "\n" );
	}

	if( B < opt.keylen - 1 )
		printf( "\33[J" );

	printf( "\n" );
}

static void key_found(unsigned char *wepkey, int keylen, int B)
{
	FILE * keyFile;
	int i, n;
	int nb_ascii = 0;

	for( i = 0; i < keylen; i++ )
		if( wepkey[i] == 0 ||
		( wepkey[i] >= 32 && wepkey[i] < 127 ) )
			nb_ascii++;

	wepkey_crack_success = 1;
	memcpy(bf_wepkey, wepkey, keylen);

	if( opt.is_quiet )
		printf( "KEY FOUND! [ " );
	else
	{
		if (B != -1)
			show_wep_stats( B - 1, 1, NULL, NULL, NULL, 0 );

		if( opt.l33t )
			printf( "\33[31;1m" );

		n = ( 80 - 14 - keylen * 3 ) / 2;

		if( 100 * nb_ascii > 75 * keylen )
			n -= ( keylen + 4 ) / 2;

		if( n <= 0 ) n = 0;

		printf( "\33[K\33[%dCKEY FOUND! [ ", n );
	}

	for( i = 0; i < keylen - 1; i++ )
		printf( "%02X:", wepkey[i] );
	printf( "%02X ] ",   wepkey[i] );

	if( nb_ascii == keylen )
	{
		printf( "(ASCII: " );

		for( i = 0; i < keylen; i++ )
			printf( "%c", ( ( wepkey[i] >  31 && wepkey[i] < 127 ) ||
				wepkey[i] > 160 ) ? wepkey[i] : '.' );

		printf( " )" );
	}

	if( opt.l33t )
		printf( "\33[32;22m" );

	printf( "\n\tDecrypted correctly: %d%%\n", opt.probability );
	printf( "\n" );

	// Write the key to a file
	if (opt.logKeyToFile != NULL) {
		keyFile = fopen(opt.logKeyToFile, "w");
		if (keyFile != NULL)
		{
			for( i = 0; i < keylen; i++ )
				fprintf(keyFile, "%02X", wepkey[i]);
			fclose(keyFile);
		}
	}
}

/* test if the current WEP key is valid */

int check_wep_key( unsigned char *wepkey, int B, int keylen )
{
	unsigned char x1, x2;
	unsigned long xv;
	int i, j, n, bad, tests;

	unsigned char K[64];
	unsigned char S[256];

	if (keylen<=0)
		keylen = opt.keylen;

	pthread_mutex_lock(&mx_nb);
	nb_tried++;
	pthread_mutex_unlock(&mx_nb);

	bad = 0;

	memcpy( K + 3, wepkey, keylen );

	tests = 32;

// 	printf("keylen: %d\n", keylen);
// 	if(keylen==13)
// 		printf("%02X:%02X:%02X:%02X:%02X\n", wepkey[8],wepkey[9],wepkey[10],wepkey[11],wepkey[12]);

	if(opt.dict) tests = wep.nb_ivs;

	if(tests < TEST_MIN_IVS) tests=TEST_MIN_IVS;
	if(tests > TEST_MAX_IVS) tests=TEST_MAX_IVS;

	for( n = 0; n < tests; n++ )
	{
		/* xv = 5 * ( rand() % wep.nb_ivs ); */
		xv = 5 * n;

		pthread_mutex_lock( &mx_ivb );

		memcpy( K, &wep.ivbuf[xv], 3 );
		memcpy( S, R, 256 );

		for( i = j = 0; i < 256; i++ )
		{
			j = ( j + S[i] + K[i % (3 + keylen)]) & 0xFF;
			SWAP( S[i], S[j] );
		}

		i = 1; j = ( 0 + S[i] ) & 0xFF; SWAP(S[i], S[j]);
		x1 = wep.ivbuf[xv + 3] ^ S[(S[i] + S[j]) & 0xFF];

		i = 2; j = ( j + S[i] ) & 0xFF; SWAP(S[i], S[j]);
		x2 = wep.ivbuf[xv + 4] ^ S[(S[i] + S[j]) & 0xFF];

		pthread_mutex_unlock( &mx_ivb );

//		printf("xv: %li x1: %02X  x2: %02X\n", (xv/5), x1, x2);

		if( ( x1 != 0xAA || x2 != 0xAA ) &&
			( x1 != 0xE0 || x2 != 0xE0 ) &&
			( x1 != 0x42 || x2 != 0x42 ) &&
			( x1 != 0x02 || x2 != 0xAA ) )					//llc sub layer management
			bad++;

		if( bad > ((tests*opt.probability)/100) )
			return( FAILURE );
	}

	opt.probability = (((tests-bad)*100)/tests);
	key_found(wepkey, keylen, B);

	return( SUCCESS );
}

/* routine used to sort the votes */

int cmp_votes( const void *bs1, const void *bs2 )
{
	if( ((vote *) bs1)->val < ((vote *) bs2)->val )
		return(  1 );

	if( ((vote *) bs1)->val > ((vote *) bs2)->val )
		return( -1 );

	return( 0 );
}

/* sum up the votes and sort them */

int calc_poll( int B )
{
	int i, n, cid, *vi;
	int votes[N_ATTACKS][256];

	memset(&opt.votes, '\0', sizeof(opt.votes));

	/* send the current keybyte # to each thread */

	for( cid = 0; cid < opt.nbcpu; cid++ )
	{
		n = sizeof( int );

		if( safe_write( mc_pipe[cid][1], &B, n ) != n )
		{
			perror( "write failed" );
			kill( 0, SIGTERM );
			_exit( FAILURE );
		}
	}

	/* collect the votes, multiply by the korek coeffs */

	for( i = 0; i < 256; i++ )
	{
		wep.poll[B][i].idx = i;
		wep.poll[B][i].val = 0;
	}

	for( cid = 0; cid < opt.nbcpu; cid++ )
	{
		n = sizeof( votes );

		if( safe_read( cm_pipe[cid][0], votes, n ) != n )
		{
			perror( "read failed" );
			kill( 0, SIGTERM );
			_exit( FAILURE );
		}

		for( n = 0, vi = (int *) votes; n < N_ATTACKS; n++ )
			for( i = 0; i < 256; i++, vi++ )
			{
				wep.poll[B][i].val += *vi * K_COEFF[n];
				if(K_COEFF[n]) opt.votes[n] += *vi;
			}
	}

	/* set votes to the max if the keybyte is user-defined */

	if( opt.debug_row[B] )
		wep.poll[B][opt.debug[B]].val = 32767;

	/* if option is set, restrict keyspace to alpha-numeric */

	if( opt.is_alnum )
	{
		for( i = 1; i < 32; i++ )
			wep.poll[B][i].val = -1;

		for( i = 127; i < 256; i++ )
			wep.poll[B][i].val = -1;
	}

	if( opt.is_fritz )
	{
		for( i = 0; i < 48; i++ )
			wep.poll[B][i].val = -1;

		for( i = 58; i < 256; i++ )
			wep.poll[B][i].val = -1;
	}

	/* if option is set, restrict keyspace to BCD hex digits */

	if( opt.is_bcdonly )
	{
		for( i = 1; i < 256; i++ )
			if( i > 0x99 || ( i & 0x0F ) > 0x09 )
				wep.poll[B][i].val = -1;
	}

	/* sort the votes, highest ones first */

	qsort( wep.poll[B], 256, sizeof( vote ), cmp_votes );

	return( SUCCESS );
}

int update_ivbuf( void )
{
	int n;
	struct AP_info *ap_cur;

	/* 1st pass: compute the total number of available IVs */

	wep.nb_ivs_now = 0;
	wep.nb_aps = 0;
	ap_cur = ap_1st;

	while( ap_cur != NULL )
	{
		if( ap_cur->crypt == 2 && ap_cur->target )
		{
			wep.nb_ivs_now += ap_cur->nb_ivs;
			wep.nb_aps++;
		}

		ap_cur = ap_cur->next;
	}

	/* 2nd pass: create the main IVs buffer if necessary */

	if( wep.nb_ivs == 0 ||
		( opt.keylen ==  5 && wep.nb_ivs_now - wep.nb_ivs > 20000 ) ||
		( opt.keylen >= 13 && wep.nb_ivs_now - wep.nb_ivs > 40000 ) )
	{
		/* one buffer to rule them all */

		pthread_mutex_lock( &mx_ivb );

		if( wep.ivbuf != NULL )
		{
			free( wep.ivbuf );
			wep.ivbuf = NULL;
		}

		wep.nb_ivs = 0;

		ap_cur = ap_1st;

		while( ap_cur != NULL )
		{
			if( ap_cur->crypt == 2 && ap_cur->target )
			{
				n = ap_cur->nb_ivs;

				if( ( wep.ivbuf = realloc( wep.ivbuf,
					( wep.nb_ivs + n ) * 5 ) ) == NULL )
				{
					pthread_mutex_unlock( &mx_ivb );
					perror( "realloc failed" );
					kill( 0, SIGTERM );
					_exit( FAILURE );
				}

				memcpy( wep.ivbuf + wep.nb_ivs * 5, ap_cur->ivbuf, 5 * n );

				wep.nb_ivs += n;
			}

			ap_cur = ap_cur->next;
		}

		pthread_mutex_unlock( &mx_ivb );

		return( RESTART );
	}

	return( SUCCESS );
}

/*
 * It will remove votes for a specific keybyte (and remove from the requested current value)
 * Return 0 on success, another value on failure
 */
int remove_votes(int keybyte, unsigned char value)
{
	int i;
	int found = 0;
	for (i=0; i < 256; i++)
	{
		if (wep.poll[keybyte][i].idx == (int)value)
		{
			found = 1;
			//wep.poll[keybyte][i].val = 0;
			// Update wep.key
		}
		if (found)
		{
			// Put the value at the end with NO votes
			if (i== 255)
			{
				wep.poll[keybyte][i].idx = (int)value;
				wep.poll[keybyte][i].val = 0;
			}
			else
			{
				wep.poll[keybyte][i].idx = wep.poll[keybyte][i + 1].idx;
				wep.poll[keybyte][i].val = wep.poll[keybyte][i + 1].val;
				if (i == 0)
				{
					// Also update wep key if it's the first value to remove
					wep.key[keybyte] = wep.poll[keybyte][i].idx;
				}
			}
		}
	}
	return 0;
}

/* standard attack mode: */
/* this routine gathers and sorts the votes, then recurses until it *
 * reaches B == keylen. It also stops when the current keybyte vote *
 * is lower than the highest vote divided by the fudge factor.      */

int do_wep_crack1( int B )
{
	int i, j, l, m, tsel, charread;
	int remove_keybyte_nr, remove_keybyte_value;
	//int a,b;
	static int k = 0;
	char user_guess[4];

	get_ivs:

	switch( update_ivbuf() )
	{
		case FAILURE: return( FAILURE );
		case RESTART: return( RESTART );
		default: break;
	}

	if( ( wep.nb_ivs_now < 256 && opt.debug[0] == 0 ) ||
		( wep.nb_ivs_now <  32 && opt.debug[0] != 0 ) )
	{
		if( ! opt.no_stdin )
		{
			printf(
				"Not enough IVs available. You need about 250 000 IVs to crack\n"
				"40-bit WEP, and more than 800 000 IVs to crack a 104-bit key.\n" );
			kill( 0, SIGTERM );
			_exit( FAILURE );
		}
		else
		{
			printf( "Read %ld packets, got %ld IVs...\r",
				nb_pkt, wep.nb_ivs_now );
			fflush( stdout );

			sleep( 1 );
			goto get_ivs;
		}
	}

	/* if last keybyte reached, check if the key is valid */

	if( B == opt.keylen )
	{
		if( ! opt.is_quiet )
			show_wep_stats( B - 1, 0, NULL, NULL, NULL, 0 );

		return( check_wep_key( wep.key, B, 0 ) );
	}

	/* now compute the poll results for keybyte B */

	if( calc_poll( B ) != SUCCESS )
		return( FAILURE );

	/* fudge threshold = highest vote divided by fudge factor */

	for( wep.fudge[B] = 1; wep.fudge[B] < 256; wep.fudge[B]++ )
		if( (float) wep.poll[B][wep.fudge[B]].val <
		(float) wep.poll[B][0].val / opt.ffact )
			break;

	/* try the most likely n votes, where n is the fudge threshold */

	for( wep.depth[B] = 0; wep.depth[B] < wep.fudge[B]; ( wep.depth[B] )++ )
	{
		switch( update_ivbuf() )
		{
			case FAILURE: return( FAILURE );
			case RESTART: return( RESTART );
			default: break;
		}

		wep.key[B] = wep.poll[B][wep.depth[B]].idx;

		if( ! opt.is_quiet )
		{
			show_wep_stats( B, 0, NULL, NULL, NULL, 0 );
		}

		if( B == 4 && opt.keylen == 13 )
		{
			/* even when cracking 104-bit WEP, *
			 * check if the 40-bit key matches */

			/* opt.keylen = 5; many functions use keylen. it is dangerous to do this in a multithreaded process */

			if( check_wep_key( wep.key, B, 5 ) == SUCCESS )
			{
				opt.keylen = 5;
				return( SUCCESS );
			}

			/* opt.keylen = 13; */
		}



		if( B + opt.do_brute + 1 == opt.keylen && opt.do_brute )
		{
			/* as noted by Simon Marechal, it's more efficient
			 * to just bruteforce the last two keybytes. */

			/*
				Ask for removing votes here
				1. Input keybyte. Use enter when it's done => Bruteforce will start
				2. Input value to remove votes from: 00 -> FF or Enter to cancel remove
				3. Remove votes
				4. Redraw
				5. Go back to 1
			*/
			if (opt.visual_inspection == 1)
			{
				while(1)
				{
					// Show the current stat
					show_wep_stats( B, 1, NULL, NULL, NULL, 0 );

					// Inputting user value until it hits enter or give a valid value
					printf("On which keybyte do you want to remove votes (Hit Enter when done)? ");
					memset(user_guess, 0, 4);

					charread = readLine(user_guess, 3);

					// Break if 'Enter' key was hit
					if (user_guess[0] == 0 || charread == 0)
						break;

					// If it's not a number, reask
					// Check if inputted value is correct (from 0 to and inferior to opt.keylen)
					remove_keybyte_nr = atoi(user_guess);
					if (isdigit((int)user_guess[0]) == 0 || remove_keybyte_nr < 0 || remove_keybyte_nr >= opt.keylen)
						continue;


					// It's a number for sure and the number is correct
					// Now ask which value should be removed
					printf("From which keybyte value do you want to remove the votes (Hit Enter to cancel)? ");
					memset(user_guess, 0, 4);
					charread = readLine(user_guess, 3);

					// Break if enter was hit
					if (user_guess[0] == 0 || charread == 0)
						continue;

					remove_keybyte_value = hexToInt(user_guess, charread);

					// Check if inputted value is correct (hexa). Value range: 00 - FF
					if (remove_keybyte_value < 0 || remove_keybyte_value > 255)
						continue;

					// If correct, remove and redraw
					remove_votes(remove_keybyte_nr, (unsigned char)remove_keybyte_value);
				}
			}
			if (opt.nbcpu==1 || opt.do_mt_brute==0)
			{

				if (opt.do_brute==4)
				{
					for( l = 0; l < 256; l++)
					{
						wep.key[opt.brutebytes[0]] = l;

						for( m = 0; m < 256; m++ )
						{
							wep.key[opt.brutebytes[1]] = m;

							for( i = 0; i < 256; i++ )
							{
								wep.key[opt.brutebytes[2]] = i;

								for( j = 0; j < 256; j++ )
								{
									wep.key[opt.brutebytes[3]] = j;

									if (check_wep_key( wep.key, B + 1, 0 ) == SUCCESS)
										return SUCCESS;
								}
							}
						}
					}
				}
				else if (opt.do_brute==3)
				{
					for( m = 0; m < 256; m++ )
					{
						wep.key[opt.brutebytes[0]] = m;

						for( i = 0; i < 256; i++ )
						{
							wep.key[opt.brutebytes[1]] = i;

							for( j = 0; j < 256; j++ )
							{
								wep.key[opt.brutebytes[2]] = j;

								if (check_wep_key( wep.key, B + 1, 0 ) == SUCCESS)
									return SUCCESS;
							}
						}
					}
				}
				else if (opt.do_brute==2)
				{
					for( i = 0; i < 256; i++ )
					{
						wep.key[opt.brutebytes[0]] = i;

						for( j = 0; j < 256; j++ )
						{
							wep.key[opt.brutebytes[1]] = j;

							if (check_wep_key( wep.key, B + 1, 0 ) == SUCCESS)
								return SUCCESS;
						}
					}
				}
				else
				{
					for( i = 0; i < 256; i++ )
					{
						wep.key[opt.brutebytes[0]] = i;

						if (check_wep_key( wep.key, B + 1, 0 ) == SUCCESS)
							return SUCCESS;
					}
				}
			}
			else
			{
				/* multithreaded bruteforcing of the last 2 keybytes */
				k = (k+1) % opt.nbcpu;
				do
				{
					for(tsel=0; tsel<opt.nbcpu && !wepkey_crack_success; ++tsel)
					{
						if (bf_nkeys[(tsel+k) % opt.nbcpu]>16)
						{
							usleep(1);
							continue;
						}
						else
						{
							/* write our current key to the pipe so it'll have its last 2 bytes bruteforced */
							bf_nkeys[(tsel+k) % opt.nbcpu]++;

							if (safe_write(bf_pipe[(tsel+k) % opt.nbcpu][1], (void *) wep.key, 64) != 64)
							{
								perror( "write pmk failed" );
								kill( 0, SIGTERM );
								_exit( FAILURE );
							}
							break;
						}
					}
				} while (tsel>=opt.nbcpu && !wepkey_crack_success);

				if (wepkey_crack_success)
				{
					memcpy(wep.key, bf_wepkey, opt.keylen);
					return(SUCCESS);
				}
			}
		}
		else
		{
			switch( do_wep_crack1( B + 1 ) )
			{
				case SUCCESS: return( SUCCESS );
				case RESTART: return( RESTART );
				default: break;
			}
		}
	}

	//if we are going to fail on the root byte, check again if there are still threads bruting, if so wait and check again.
	if(B==0)
	{
		for(i=0; i<opt.nbcpu; i++)
		{
			while(bf_nkeys[i]>0 && !wepkey_crack_success) usleep(1);
		}
		if (wepkey_crack_success)
		{
			memcpy(wep.key, bf_wepkey, opt.keylen);
			return(SUCCESS);
		}
	}
	return( FAILURE );
}

/* experimental single bruteforce attack */

int do_wep_crack2( int B )
{
	int i, j;

	switch( update_ivbuf() )
	{
		case FAILURE: return( FAILURE );
		case RESTART: return( RESTART );
		default: break;
	}

	if( wep.nb_ivs_now / opt.keylen < 60000 )
	{
		printf(
			"Not enough IVs available. This option is only meant to be used\n"
			"if the standard attack method fails with more than %d IVs.\n",
			opt.keylen * 60000 );
		kill( 0, SIGTERM );
		_exit( FAILURE );
	}

	for( i = 0; i <= B; i++ )
	{
		if( calc_poll( i ) != SUCCESS )
			return( FAILURE );

		wep.key[i] = wep.poll[i][0].idx;

		wep.fudge[i] = 1;
		wep.depth[i] = 0;

		if( ! opt.is_quiet )
			show_wep_stats( i, 0, NULL, NULL, NULL, 0 );
	}

	for( wep.fudge[B] = 1; wep.fudge[B] < 256; wep.fudge[B]++ )
		if( (float) wep.poll[B][wep.fudge[B]].val <
		(float) wep.poll[B][0].val / opt.ffact )
			break;

	for( wep.depth[B] = 0; wep.depth[B] < wep.fudge[B]; wep.depth[B]++ )
	{
		switch( update_ivbuf() )
		{
			case FAILURE: return( FAILURE );
			case RESTART: return( RESTART );
			default: break;
		}

		wep.key[B] = wep.poll[B][wep.depth[B]].idx;

		if( ! opt.is_quiet )
			show_wep_stats( B, 0, NULL, NULL, NULL, 0 );

		for( i = B + 1; i < opt.keylen - 2; i++ )
		{
			if( calc_poll( i ) != SUCCESS )
				return( FAILURE );

			wep.key[i] = wep.poll[i][0].idx;

			wep.fudge[i] = 1;
			wep.depth[i] = 0;

			if( ! opt.is_quiet )
				show_wep_stats( i, 0, NULL, NULL, NULL, 0 );
		}

		for( i = 0; i < 256; i++ )
		{
			wep.key[opt.keylen - 2] = i;

			for( j = 0; j < 256; j++ )
			{
				wep.key[opt.keylen - 1] = j;

				if( check_wep_key( wep.key, opt.keylen - 2, 0 ) == SUCCESS )
					return( SUCCESS );
			}
		}
	}

	return( FAILURE );
}

int inner_bruteforcer_thread(void *arg)
{
	int i, j, k, l, reduce=0;
	size_t nthread = (size_t)arg;
	unsigned char wepkey[64];
	int ret=0;

	inner_bruteforcer_thread_start:

	reduce=0;

	if( close_aircrack )
		return(ret);

	if (wepkey_crack_success)
		return(SUCCESS);

	/* we get the key for which we'll bruteforce the last 2 bytes from the pipe */
	if( safe_read( bf_pipe[nthread][0], (void *) wepkey, 64) != 64)
	{
		perror( "read failed" );
		kill( 0, SIGTERM );
		_exit( FAILURE );
	}
	else
		reduce=1;

	if( close_aircrack )
		return(ret);
	/* now we test the 256*256 keys... if we succeed we'll save it and exit the thread */
	if (opt.do_brute==4)
	{
		for( l = 0; l < 256; l++ )
		{
			wepkey[opt.brutebytes[0]] = l;

			for( k = 0; k < 256; k++ )
			{
				wepkey[opt.brutebytes[1]] = k;

				for( i = 0; i < 256; i++ )
				{
					wepkey[opt.brutebytes[2]] = i;

					for( j = 0; j < 256; j++ )
					{
						wepkey[opt.brutebytes[3]] = j;

						if( check_wep_key( wepkey, opt.keylen - 2, 0 ) == SUCCESS )
							return(SUCCESS);
					}
				}
			}
		}
	}
	else if (opt.do_brute==3)
	{
		for( k = 0; k < 256; k++ )
		{
			wepkey[opt.brutebytes[0]] = k;

			for( i = 0; i < 256; i++ )
			{
				wepkey[opt.brutebytes[1]] = i;

				for( j = 0; j < 256; j++ )
				{
					wepkey[opt.brutebytes[2]] = j;

					if( check_wep_key( wepkey, opt.keylen - 2, 0 ) == SUCCESS )
						return(SUCCESS);
				}
			}
		}
	}
	else if (opt.do_brute==2)
	{
		for( i = 0; i < 256; i++ )
		{
			wepkey[opt.brutebytes[0]] = i;

			for( j = 0; j < 256; j++ )
			{
				wepkey[opt.brutebytes[1]] = j;

				if( check_wep_key( wepkey, opt.keylen - 2, 0 ) == SUCCESS )
					return(SUCCESS);
			}
		}
	}
	else
	{
		for( j = 0; j < 256; j++ )
		{
			wepkey[opt.brutebytes[0]] = j;

			if( check_wep_key( wepkey, opt.keylen - 2, 0 ) == SUCCESS )
				return(SUCCESS);
		}
	}

	if(reduce)
		bf_nkeys[nthread]--;

	goto inner_bruteforcer_thread_start;

}


/* display the current wpa key info, matrix-like */

void show_wpa_stats( char *key, int keylen, unsigned char pmk[32], unsigned char ptk[64],
unsigned char mic[16], int force )
{
	float delta, calc, ksec;
	int i, et_h, et_m, et_s;
	char tmpbuf[28];
	long long int remain, eta;

	if (chrono( &t_stats, 0 ) < 0.15 && force == 0)
		return;

	if (force != 0)
		pthread_mutex_lock(&mx_wpastats);  // if forced, wait until we can lock
	else
		if (pthread_mutex_trylock(&mx_wpastats) != 0)  // if not forced, just try
			return;

	chrono( &t_stats, 1 );

	delta = chrono( &t_begin, 0 );

	et_h =   delta / 3600;
	et_m = ( delta - et_h * 3600 ) / 60;
	et_s =   delta - et_h * 3600 - et_m * 60;

	if( ( delta = chrono( &t_kprev, 0 ) ) >= 6 )
	{
		int delta0;
		delta0 = delta;

		t_kprev.tv_sec += 3;
		delta = chrono( &t_kprev, 0 );
		nb_kprev *= delta / delta0;

	}

	if (_speed_test) {
		int ks = (int) ((float) nb_kprev / delta);

		printf("%d k/s\r", ks);
		fflush(stdout);

		if (et_s >= 15) {
			printf("\n");
			exit(0);
		}

		goto __out;
	}

	ksec = (float) nb_kprev / delta;

	if( opt.l33t ) printf( "\33[33;1m" );

	if (opt.stdin_dict) {
		printf( "\33[5;20H[%02d:%02d:%02d] %lld keys tested "
			"(%2.2f k/s) ", et_h, et_m, et_s,
			nb_tried, (delta == 0) ? 0 : (float) nb_kprev / delta);
	} else {
		printf( "\33[4;7H[%02d:%02d:%02d] %lld/%lld keys tested "
			"(%2.2f k/s) ", et_h, et_m, et_s,
			nb_tried, opt.wordcount, (delta == 0) ? 0 : (float) nb_kprev / delta);

		printf( "\33[6;7HTime left: ");
        if (opt.wordcount != 0 && ksec != 0) {
            calc = ((float)nb_tried / (float)opt.wordcount)*100;
            remain = (opt.wordcount - nb_tried);
            eta = (remain / (long long int)ksec);

            calctime(eta, calc);        
        }
	}

	memset( tmpbuf, ' ', sizeof( tmpbuf ) );
	memcpy( tmpbuf, key, keylen > 27 ? 27 : keylen );
	tmpbuf[27] = '\0';

	if( opt.l33t ) printf( "\33[37;1m" );
	printf( "\33[8;24HCurrent passphrase: %s\n", tmpbuf );

	if( opt.l33t ) printf( "\33[32;22m" );
	printf( "\33[11;7HMaster Key     : " );

	if( opt.l33t ) printf( "\33[32;1m" );
	for( i = 0; i < 32; i++ )
	{
		if( i == 16 ) printf( "\n\33[23C" );
		printf( "%02X ", pmk[i] );
	}

	if( opt.l33t ) printf( "\33[32;22m" );
	printf( "\33[14;7HTransient Key  : " );

	if( opt.l33t ) printf( "\33[32;1m" );
	for( i = 0; i < 64; i++ )
	{
		if( i > 0 && i % 16 == 0 ) printf( "\n\33[23C" );
		printf( "%02X ", ptk[i] );
	}

	if( opt.l33t ) printf( "\33[32;22m" );
	printf( "\33[19;7HEAPOL HMAC     : " );

	if( opt.l33t ) printf( "\33[32;1m" );
	for( i = 0; i < 16; i++ )
		printf( "%02X ", mic[i] );

	printf( "\n" );
__out:
	pthread_mutex_unlock(&mx_wpastats);
}


int crack_wpa_thread( void *arg )
{
	FILE * keyFile;
	char  essid[36];
	char  key[8][MAX_THREADS];
	unsigned char pmk[8][MAX_THREADS];

	unsigned char pke[100];
	unsigned char ptk[8][80];
	unsigned char mic[8][20];

	struct WPA_data* data;
	struct AP_info* ap;
	int threadid=0;
	int ret=0;
	int i, j, len;
//	int nparallel = 1;

#if defined(__i386__) || defined(__x86_64__)
	// Set SIMD size to match what we can support, 1/4/8 (MMX/SSE2/AVX2)
	cpuinfo.simdsize = cpuid_simdsize(0);

//	if (shasse2_cpuid()>=2)
//		nparallel = 4;
#else
	cpuinfo.simdsize = 1;
#endif

	data = (struct WPA_data*)arg;
	ap = data->ap;
	threadid = data->threadid;
	strncpy(essid, ap->essid, 36);

#ifndef OLD_SSE_CORE
	init_ssecore(threadid);
#endif

	/* pre-compute the key expansion buffer */
	memcpy( pke, "Pairwise key expansion", 23 );
	if( memcmp( ap->wpa.stmac, ap->bssid, 6 ) < 0 )	{
		memcpy( pke + 23, ap->wpa.stmac, 6 );
		memcpy( pke + 29, ap->bssid, 6 );
	} else {
		memcpy( pke + 23, ap->bssid, 6 );
		memcpy( pke + 29, ap->wpa.stmac, 6 );
	}
	if( memcmp( ap->wpa.snonce, ap->wpa.anonce, 32 ) < 0 ) {
		memcpy( pke + 35, ap->wpa.snonce, 32 );
		memcpy( pke + 67, ap->wpa.anonce, 32 );
	} else {
		memcpy( pke + 35, ap->wpa.anonce, 32 );
		memcpy( pke + 67, ap->wpa.snonce, 32 );
	}

	/* receive the essid */
#ifndef OLD_SSE_CORE
	init_atoi();
#endif

	while( 1 )
	{
		if (close_aircrack) {
#ifndef OLD_SSE_CORE
			free_ssecore(threadid);
#endif
			pthread_exit(&ret);
		}

		/* receive passphrases */

		for(j=0; j < cpuinfo.simdsize; ++j)
		{
			key[j][0]=0;

			while(wpa_receive_passphrase(key[j], data)==0)
			{
				if (wpa_wordlists_done==1) // if no more words will arrive and...
				{
					if (j==0) // ...this is the first key in this loop: there's nothing else to do
						return 0;
					else	  // ...we have some key pending in this loop: keep working
						break;
				}

				sched_yield(); // yield the processor until there are keys available
				// this only happens when the queue is empty (when beginning and ending the wordlist)
			}

			key[j][127]=0;
		}

		// PMK calculation
		if (cpuinfo.simdsize >= 4) {
#ifndef OLD_SSE_CORE
			init_wpapsk(key, essid, threadid);
//			init_wpapsk(key[0], key[1], key[2], key[3], essid, threadid);
			memcpy(pmk[0], xpmk1[threadid], 32);
			memcpy(pmk[1], xpmk2[threadid], 32);
			memcpy(pmk[2], xpmk3[threadid], 32);
			memcpy(pmk[3], xpmk4[threadid], 32);
			if (cpuinfo.simdsize == 8) {
				memcpy(pmk[4], xpmk5[threadid], 32);
				memcpy(pmk[5], xpmk6[threadid], 32);
				memcpy(pmk[6], xpmk7[threadid], 32);
				memcpy(pmk[7], xpmk8[threadid], 32);
			}
#else
			calc_4pmk(key[0], key[1], key[2], key[3], essid, pmk[0], pmk[1], pmk[2], pmk[3]);
#endif
		} else
			for(j=0; j < cpuinfo.simdsize; ++j)
				calc_pmk( key[j], essid, pmk[j] );

		for(j=0; j < cpuinfo.simdsize; ++j)
		{
			/* compute the pairwise transient key and the frame MIC */

			for (i = 0; i < 4; i++)
			{
				pke[99] = i;
				HMAC(EVP_sha1(), pmk[j], 32, pke, 100, ptk[j] + i * 20, NULL);
			}

			if (ap->wpa.keyver == 1)
				HMAC(EVP_md5(), ptk[j], 16, ap->wpa.eapol, ap->wpa.eapol_size, mic[j], NULL);
			else
				HMAC(EVP_sha1(), ptk[j], 16, ap->wpa.eapol, ap->wpa.eapol_size, mic[j], NULL);

			if (memcmp( mic[j], ap->wpa.keymic, 16 ) == 0)
			{
				// to stop do_wpa_crack, we close the dictionary
				pthread_mutex_lock( &mx_dic );
				if(opt.dict != NULL)
				{
					if (!opt.stdin_dict) fclose(opt.dict);
					opt.dict = NULL;
				}
				pthread_mutex_unlock( &mx_dic );
				for( i = 0; i < opt.nbcpu; i++ )
				{
					// we make sure do_wpa_crack doesn't block before exiting,
					// now that we're not consuming passphrases here any longer
					pthread_mutex_lock(&wpa_data[i].mutex);
					pthread_cond_signal(&wpa_data[i].cond);
					pthread_mutex_unlock(&wpa_data[i].mutex);
				}

				memcpy(data->key, key[j], sizeof(data->key));

				// Write the key to a file
				if (opt.logKeyToFile != NULL) {
					keyFile = fopen(opt.logKeyToFile, "w");
					if (keyFile != NULL)
					{
						fprintf(keyFile, "%s", key[j]);
						fclose(keyFile);
					}
				}

				if (opt.is_quiet) {
#ifndef OLD_SSE_CORE
					ret = SUCCESS;
					goto crack_wpa_cleanup;
#else
					return SUCCESS;
#endif
				}

				pthread_mutex_lock(&mx_nb);

				for (i = 0; i < cpuinfo.simdsize; i++)
					if (key[i][0] != 0) {
						nb_tried++;
						nb_kprev++;
					}

				pthread_mutex_unlock(&mx_nb);

				len = strlen(key[j]);
				if (len > 64 ) len = 64;
				if (len < 8) len = 8;
				show_wpa_stats( key[j], len, pmk[j], ptk[j], mic[j], 1 );

				if (opt.l33t)
					printf( "\33[31;1m" );

				printf("\33[8;%dH\33[2KKEY FOUND! [ %s ]\33[11B\n",
					( 80 - 15 - (int) len ) / 2, key[j] );

				if (opt.l33t)
					printf( "\33[32;22m" );

#ifndef OLD_SSE_CORE
				ret = SUCCESS;
				goto crack_wpa_cleanup;
#else
				return SUCCESS;
#endif
			}
		}

		pthread_mutex_lock(&mx_nb);

		for (i = 0; i < cpuinfo.simdsize; i++)
			if (key[i][0] != 0) {
				nb_tried++;
				nb_kprev++;
			}

		pthread_mutex_unlock(&mx_nb);

		if (!opt.is_quiet)
		{
			len = strlen(key[0]);
			if (len > 64 ) len = 64;
			if (len < 8) len = 8;

			show_wpa_stats(key[0], len, pmk[0], ptk[0], mic[0], 0);
		}
	}

#ifndef OLD_SSE_CORE
	crack_wpa_cleanup:
	free_ssecore(threadid);
	return ret;
#endif
}

/**
 * Open a specific dictionary
 * nb: index of the dictionary
 * return 0 on success and FAILURE if it failed
 */
int next_dict(int nb)
{
	off_t tmpword = 0;

	pthread_mutex_lock( &mx_dic );
	if(opt.dict != NULL)
	{
		if(!opt.stdin_dict) fclose(opt.dict);
		opt.dict = NULL;
	}
	opt.nbdict = nb;
	if(opt.dicts[opt.nbdict] == NULL)
	{
		pthread_mutex_unlock( &mx_dic );
		return( FAILURE );
	}

	while(opt.nbdict < MAX_DICTS && opt.dicts[opt.nbdict] != NULL)
	{
		if( strcmp( opt.dicts[opt.nbdict], "-" ) == 0 )
		{
			opt.stdin_dict = 1;
			opt.dictfinish = 1; // no ETA stats on stdin

			if( ( opt.dict = fdopen( fileno(stdin) , "r" ) ) == NULL )
			{
				perror( "fdopen(stdin) failed" );
				opt.nbdict++;
				continue;
			}

			opt.no_stdin = 1;
		}
		else
		{
			opt.stdin_dict = 0;
			if( ( opt.dict = fopen( opt.dicts[opt.nbdict], "r" ) ) == NULL )
			{
				printf("ERROR: Opening dictionary %s failed (%s)\n", opt.dicts[opt.nbdict], strerror(errno));
				opt.nbdict++;
				continue;
			}

			fseek(opt.dict, 0L, SEEK_END);

			if ( ftello( opt.dict ) <= 0L )
			{
				printf("ERROR: Processing dictionary file %s (%s)\n", opt.dicts[opt.nbdict], strerror(errno));
				fclose( opt.dict );
				opt.dict = NULL;
				opt.nbdict++;
				continue;
			}

			if (!opt.dictfinish) {
				chrono(&t_dictup, 1);
				opt.dictidx[opt.nbdict].dictsize	= ftello(opt.dict);

				if (!opt.dictidx[opt.nbdict].dictpos || (opt.dictidx[opt.nbdict].dictpos > opt.dictidx[opt.nbdict].dictsize)) {
					tmpword					= (long double)linecount(opt.dicts[opt.nbdict], (opt.dictidx[opt.nbdict].dictpos ? opt.dictidx[opt.nbdict].dictpos : 0), 32);
					opt.dictidx[opt.nbdict].wordcount	+= tmpword;
					opt.wordcount				+= tmpword;
					opt.dictidx[opt.nbdict].dictpos		= (READBUF_BLKSIZE*32);
				}
			}

			rewind( opt.dict );
		}
		break;
	}

	pthread_mutex_unlock( &mx_dic );

	if(opt.nbdict >= MAX_DICTS || opt.dicts[opt.nbdict] == NULL)
	    return( FAILURE );

    // Update wordlist ID and position in session
    if (cracking_session) {
        pthread_mutex_lock(&(cracking_session->mutex));

        cracking_session->pos = 0;
        cracking_session->wordlist_id = opt.nbdict;

        pthread_mutex_unlock(&(cracking_session->mutex));
    }

	return( 0 );
}

#ifdef HAVE_SQLITE
int sql_wpacallback(void* arg, int ccount, char** values, char** columnnames ) {
	struct AP_info *ap = (struct AP_info*)arg;

	unsigned char ptk[80];
	unsigned char mic[20];
	FILE * keyFile;

	if(ccount) {} //XXX
	if(columnnames) {} //XXX

	calc_mic(ap, (unsigned char*) values[0], ptk, mic);

	if( memcmp( mic, ap->wpa.keymic, 16 ) == 0 )
	{
		// Write the key to a file
		if (opt.logKeyToFile != NULL) {
			keyFile = fopen(opt.logKeyToFile, "w");
			if (keyFile != NULL)
			{
				fprintf(keyFile, "%s", values[1]);
				fclose(keyFile);
			}
		}

		if( opt.is_quiet )
		{
			printf( "KEY FOUND! [ %s ]\n", values[1] );
			return 1;
		}

		show_wpa_stats( values[1], strlen(values[1]), (unsigned char*)(values[0]), ptk, mic, 1 );

		if( opt.l33t )
			printf( "\33[31;1m" );

		printf( "\33[8;%dH\33[2KKEY FOUND! [ %s ]\33[11B\n",
				( 80 - 15 - (int) strlen(values[1])) / 2, values[1] );

		if( opt.l33t )
			printf( "\33[32;22m" );

		// abort the query
		return 1;
	}

	pthread_mutex_lock(&mx_nb);
	nb_tried++;
	nb_kprev++;
	pthread_mutex_unlock(&mx_nb);

	if( ! opt.is_quiet )
		show_wpa_stats( values[1], strlen(values[1]), (unsigned char*)(values[0]), ptk, mic, 0 );

	return 0;
}
#endif

static int display_wpa_hash_information(struct AP_info *ap_cur)
{
	unsigned i = 0;

	if( ap_cur == NULL )
	{
		printf( "No valid WPA handshakes found.\n" );
		return( 0 );
	}

	if( memcmp( ap_cur->essid, ZERO, 32 ) == 0 && ! opt.essid_set )
	{
		printf( "An ESSID is required. Try option -e.\n" );
		return( 0 );
	}

	if( opt.essid_set && ap_cur->essid[0] == '\0' )
	{
		memset(  ap_cur->essid, 0, sizeof( ap_cur->essid ) );
		strncpy( ap_cur->essid, opt.essid, sizeof( ap_cur->essid ) - 1 );
	}

	printf("[*] ESSID (length: %d): %s\n", (int)strlen(ap_cur->essid), ap_cur->essid);

	printf("[*] Key version: %d\n", ap_cur->wpa.keyver);

	printf("[*] BSSID: %02X:%02X:%02X:%02X:%02X:%02X\n",
		ap_cur->bssid[0], ap_cur->bssid[1],
		ap_cur->bssid[2], ap_cur->bssid[3],
		ap_cur->bssid[4], ap_cur->bssid[5]
		);
	printf("[*] STA: %02X:%02X:%02X:%02X:%02X:%02X",
		ap_cur->wpa.stmac[0], ap_cur->wpa.stmac[1],
		ap_cur->wpa.stmac[2], ap_cur->wpa.stmac[3],
		ap_cur->wpa.stmac[4], ap_cur->wpa.stmac[5]
		);

	printf("\n[*] anonce:");
	for(i = 0; i < 32; i++)
	{
		if(i % 16 == 0) printf("\n    ");
		printf("%02X ", ap_cur->wpa.anonce[i]);
	}

	printf("\n[*] snonce:");
	for(i = 0; i < 32; i++)
	{
		if(i % 16 == 0) printf("\n    ");
		printf("%02X ", ap_cur->wpa.snonce[i]);
	}

	printf("\n[*] Key MIC:\n   ");
	for(i = 0; i < 16; i++)
	{
		printf(" %02X", ap_cur->wpa.keymic[i]);
	}

	printf("\n[*] eapol:");
	for( i = 0; i < ap_cur->wpa.eapol_size; i++)
	{
		if( i % 16 == 0 ) printf("\n    ");
		printf("%02X ", ap_cur->wpa.eapol[i]);
	}

	return( 1 );
}

int do_make_wkp(struct AP_info *ap_cur)
{
	size_t elt_written;

	while( ap_cur != NULL )
	{
		if( ap_cur->target && ap_cur->wpa.state == 7 )
			break;
		ap_cur = ap_cur->next;
	}

	printf("\n\nBuilding WKP file...\n\n");
	if (display_wpa_hash_information(ap_cur) == 0)
	{
		return ( 0 );
	}
	printf("\n");

	// write file
	FILE * fp_wkp;
	char frametmp[WKP_FRAME_LENGTH];
	char *ptmp;

	memcpy(frametmp, wkp_frame,WKP_FRAME_LENGTH * sizeof(char));

	// Make sure the filename contains the extension
	if (( strstr(opt.wkp, ".wkp") == NULL || strlen(strstr(opt.wkp, ".wkp")) != 4 )
		 &&	( strstr(opt.wkp, ".WKP") == NULL || strlen(strstr(opt.wkp, ".WKP")) != 4) )
	{
		strcat(opt.wkp, ".wkp");
	}

	fp_wkp = fopen( opt.wkp,"w" );
	if (fp_wkp == NULL)
	{
		printf("\nFailed to create EWSA project file\n");
		return 0;
	}

	// ESSID
	memcpy(&frametmp[0x4c0], ap_cur->essid, sizeof(ap_cur->essid));


	// BSSID
	ptmp = (char *)ap_cur->bssid;
	memcpy(&frametmp[0x514], ptmp, 6);

	// Station Mac
	ptmp = (char *)ap_cur->wpa.stmac;
	memcpy(&frametmp[0x51a], ptmp, 6);

	// ESSID
	memcpy(&frametmp[0x520], ap_cur->essid, sizeof(ap_cur->essid));

	// ESSID length
	frametmp[0x540] = strlen(ap_cur->essid);

	// WPA Key version
	frametmp[0x544] = ap_cur->wpa.keyver;

	// Size of EAPOL
	frametmp[0x548] = ap_cur->wpa.eapol_size;

	// anonce
	ptmp = (char *)ap_cur->wpa.anonce;
	memcpy(&frametmp[0x54c], ptmp, 32);

	// snonce
	ptmp = (char *)ap_cur->wpa.snonce;
	memcpy(&frametmp[0x56c], ptmp, 32);

	// EAPOL
	ptmp = (char *)ap_cur->wpa.eapol;
	memcpy(&frametmp[0x58c], ptmp, ap_cur->wpa.eapol_size);

	// Key MIC
	ptmp = (char *)ap_cur->wpa.keymic;
	memcpy(&frametmp[0x68c], ptmp, 16);

	elt_written = fwrite(frametmp, 1, WKP_FRAME_LENGTH, fp_wkp);
	fclose(fp_wkp);


	if ((int)elt_written == WKP_FRAME_LENGTH) {
		printf("\nSuccessfully written to %s\n", opt.wkp);
	} else {
		printf("\nFailed to write to %s\n !", opt.wkp);
	}

	return( 1 );
}

// return by value because it is the simplest interface and we call this infrequently
hccap_t ap_to_hccap(struct AP_info *ap) {
	hccap_t hccap;

	memset (&hccap, 0, sizeof (hccap));
	ap->wpa.state = 7;
	ap->crypt = 3;

	memcpy (&hccap.essid,      &ap->essid,          sizeof (ap->essid));
	memcpy (&hccap.mac1,       &ap->bssid,          sizeof (ap->bssid));
	memcpy (&hccap.mac2,       &ap->wpa.stmac,      sizeof (ap->wpa.stmac));
	memcpy (&hccap.nonce1,     &ap->wpa.snonce,     sizeof (ap->wpa.snonce));
	memcpy (&hccap.nonce2,     &ap->wpa.anonce,     sizeof (ap->wpa.anonce));
	memcpy (&hccap.eapol,      &ap->wpa.eapol,      sizeof (ap->wpa.eapol));
	memcpy (&hccap.eapol_size, &ap->wpa.eapol_size, sizeof (ap->wpa.eapol_size));
	memcpy (&hccap.keyver,     &ap->wpa.keyver,     sizeof (ap->wpa.keyver));
	memcpy (&hccap.keymic,     &ap->wpa.keymic,     sizeof (ap->wpa.keymic));
	return hccap;
}

// Caller must free
struct AP_info* hccap_to_ap(hccap_t* hccap) {
	struct AP_info* ap = malloc(sizeof(struct AP_info));
	memset (&ap, 0, sizeof(ap));

	memcpy (&ap->essid,          &hccap->essid,      sizeof (hccap->essid));
	memcpy (&ap->bssid,          &hccap->mac1,       sizeof (hccap->mac1));
	memcpy (&ap->wpa.stmac,      &hccap->mac2,       sizeof (hccap->mac2));
	memcpy (&ap->wpa.snonce,     &hccap->nonce1,     sizeof (hccap->nonce1));
	memcpy (&ap->wpa.anonce,     &hccap->nonce2,     sizeof (hccap->nonce2));
	memcpy (&ap->wpa.eapol,      &hccap->eapol,      sizeof (hccap->eapol));
	memcpy (&ap->wpa.eapol_size, &hccap->eapol_size, sizeof (hccap->eapol_size));
	memcpy (&ap->wpa.keyver,     &hccap->keyver,     sizeof (hccap->keyver));
	memcpy (&ap->wpa.keymic,     &hccap->keymic,     sizeof (hccap->keymic));

	return ap;
}

int do_make_hccap(struct AP_info *ap_cur)
{
	size_t elt_written;

	while( ap_cur != NULL )
	{
		if( ap_cur->target && ap_cur->wpa.state == 7 )
			break;
		ap_cur = ap_cur->next;
	}

	printf("\n\nBuilding Hashcat file...\n\n");
	if (display_wpa_hash_information(ap_cur) == 0)
	{
		return ( 0 );
	}
	printf("\n");

	// write file
	FILE * fp_hccap;

	strcat(opt.hccap, ".hccap");

	fp_hccap = fopen( opt.hccap,"wb" );
	if (fp_hccap == NULL)
	{
		printf("\nFailed to create Hashcat capture file\n");
		return 0;
	}

	hccap_t hccap = ap_to_hccap(ap_cur);

	elt_written = fwrite(&hccap, sizeof (hccap_t), 1, fp_hccap);
	fclose(fp_hccap);

	if ((int)elt_written == 1) {
		printf("\nSuccessfully written to %s\n", opt.hccap);
	} else {
		printf("\nFailed to write to %s\n !", opt.hccap);
	}

	return( 1 );
}


// Caller must free
struct AP_info* hccapx_to_ap(struct hccapx *hx) {
	struct AP_info* ap = malloc(sizeof(struct AP_info));
	if(ap == NULL) {
		printf("Malloc Failed: everything will break\n");
		return NULL;
	}
	memset (ap, 0, sizeof(struct AP_info));
	ap->wpa.state = 7;
	ap->crypt = 3;

	memcpy (&ap->essid,          &hx->essid,      MIN(sizeof (hx->essid), sizeof (ap->essid)) - 1);
	memcpy (&ap->bssid,          &hx->mac_ap,     sizeof (hx->mac_ap));
	memcpy (&ap->wpa.stmac,      &hx->mac_sta,    sizeof (hx->mac_sta));
	memcpy (&ap->wpa.snonce,     &hx->nonce_sta,  sizeof (hx->nonce_sta));
	memcpy (&ap->wpa.anonce,     &hx->nonce_ap,   sizeof (hx->nonce_ap));
	memcpy (&ap->wpa.eapol,      &hx->eapol,      sizeof (hx->eapol));
	memcpy (&ap->wpa.eapol_size, &hx->eapol_len,  sizeof (hx->eapol_len));
	memcpy (&ap->wpa.keyver,     &hx->keyver,     sizeof (hx->keyver));
	memcpy (&ap->wpa.keymic,     &hx->keymic,     sizeof (hx->keymic));

	return ap;
}

hccapx_t ap_to_hccapx(struct AP_info *ap) {
	struct hccapx hx;
	uint32_t temp;
	uint8_t ssid_len;

	memset (&hx, 0, sizeof (hx));

	temp = HCCAPX_SIGNATURE;
	memcpy (&hx.signature,  &temp,                   sizeof(temp));
	temp = HCCAPX_CURRENT_VERSION;
	memcpy (&hx.version,    &temp,                   sizeof(temp));
	hx.message_pair = 0; // Temporary (see docs)


	ssid_len = (uint8_t)strlen(ap->essid);
	memcpy (&hx.essid_len,  &ssid_len,               sizeof (ssid_len));

	memcpy (&hx.essid,      &ap->essid,          sizeof (ap->essid) - 1);
	memcpy (&hx.mac_ap,     &ap->bssid,          sizeof (ap->bssid));
	memcpy (&hx.mac_sta,    &ap->wpa.stmac,      sizeof (ap->wpa.stmac));
	memcpy (&hx.keyver,     &ap->wpa.keyver,     sizeof (ap->wpa.keyver));
	memcpy (&hx.keymic,     &ap->wpa.keymic,     sizeof (ap->wpa.keymic));
	memcpy (&hx.nonce_sta,  &ap->wpa.snonce,     sizeof (ap->wpa.snonce));
	memcpy (&hx.nonce_ap,   &ap->wpa.anonce,     sizeof (ap->wpa.anonce));
	memcpy (&hx.eapol_len,  &ap->wpa.eapol_size, sizeof (ap->wpa.eapol_size));
	memcpy (&hx.eapol,      &ap->wpa.eapol,      sizeof (ap->wpa.eapol));
	return hx;
}

int do_make_hccapx(struct AP_info *ap_cur)
{
	size_t elt_written;

	while( ap_cur != NULL )
	{
		if( ap_cur->target && ap_cur->wpa.state == 7 )
			break;
		ap_cur = ap_cur->next;
	}

	printf("\n\nBuilding Hashcat (3.60+) file...\n\n");
	if (display_wpa_hash_information(ap_cur) == 0)
	{
		return ( 0 );
	}
	printf("\n");

	// write file
	FILE * fp_hccapx;

	strcat(opt.hccapx, ".hccapx");

	fp_hccapx = fopen( opt.hccapx,"wb" );
	if (fp_hccapx == NULL)
	{
		printf("\nFailed to create Hashcat X capture file\n");
		return 0;
	}

	struct hccapx hx = ap_to_hccapx(ap_cur);

	elt_written = fwrite(&hx, sizeof (struct hccapx), 1, fp_hccapx);
	fclose(fp_hccapx);

	if ((int)elt_written == 1) {
		printf("\nSuccessfully written to %s\n", opt.hccapx);
	} else {
		printf("\nFailed to write to %s\n !", opt.hccapx);
	}

	return( 1 );
}

int do_wpa_crack()
{
	int i, j, cid, num_cpus, res;
	char key1[128];

    i = 0;
	res = 0;
	opt.amode = 2;
	num_cpus = opt.nbcpu;


	if( ! opt.is_quiet && !_speed_test)
	{
		if( opt.l33t )
			printf( "\33[37;40m" );

		printf( "\33[2J" );

		if( opt.l33t )
			printf( "\33[34;1m" );

		printf("\33[2;34H%s",progname);
	}

	cid = 0;
	while( num_cpus > 0 )
	{
		/* read a couple of keys (skip those < 8 chars) */

		pthread_mutex_lock( &mx_dic );

		if(opt.dict == NULL)
		{
			pthread_mutex_unlock( &mx_dic );
			return( FAILURE );
		}
		else
			pthread_mutex_unlock( &mx_dic );
		do
		{
			memset(key1, 0, sizeof(key1));
			if (_speed_test)
				strcpy(key1, "sorbosorbo");
			else
			{
				pthread_mutex_lock( &mx_dic );
				if (fgets(key1, sizeof(key1), opt.dict) == NULL)
				{
					pthread_mutex_unlock( &mx_dic );

					if( opt.l33t )
						printf( "\33[32;22m" );
					/* printf( "\nPassphrase not in dictionary %s \n", opt.dicts[opt.nbdict] );*/
					if(next_dict(opt.nbdict+1) != 0)
					{
						/* no more words, but we still have to wait for the cracking threads */
						num_cpus = cid;
						//goto collect_and_test;
						return( FAILURE );
					}
					else
						continue;
				}
				else
					pthread_mutex_unlock( &mx_dic );
			}
			i = strlen( key1 );
			if( i < 8 ) continue;
			if( i > 64 ) i = 64;

			while(i>0 && (key1[i-1]=='\r' || key1[i-1]=='\n')) i--;
 			if (i<=0) continue;
			key1[i] = '\0';

			for(j=0; j<i; j++)
				if(!isascii(key1[j]) || key1[j] < 32) i=0;

		}
		while( i < 8 );

		/* send the keys */

		for(i=0; i<opt.nbcpu; ++i)
		{
			res = wpa_send_passphrase(key1, &(wpa_data[cid]), 0/*don't block*/);
			if (res != 0)
				break;
			cid = (cid+1) % opt.nbcpu;
		}

		if (res==0) // if all queues are full, we block until there's room
		{
			wpa_send_passphrase(key1, &(wpa_data[cid]), 1/*block*/);
			cid = (cid+1) % opt.nbcpu;
		}
	}

	//printf( "\nPassphrase not in dictionary \n" );
	return( FAILURE );
}

int next_key( char **key, int keysize )
{
	char *tmp, *tmpref;
	int i, rtn;
	unsigned int dec;
	char *hex;

	tmpref = tmp = (char*) malloc(1024);

	while(1)
	{
		rtn = 0;
		pthread_mutex_lock( &mx_dic );
		if(opt.dict == NULL)
		{
			pthread_mutex_unlock( &mx_dic );
			//printf( "\nPassphrase not in dictionary \n" );
			free(tmpref);
			tmp = NULL;
			return( FAILURE );
		}
		else
			pthread_mutex_unlock( &mx_dic );

		if( opt.hexdict[opt.nbdict] )
		{
			pthread_mutex_lock( &mx_dic );
			if( fgets( tmp, ((keysize*2)+(keysize-1)), opt.dict ) == NULL )
			{
				pthread_mutex_unlock( &mx_dic );
				if( opt.l33t )
					printf( "\33[32;22m" );

//				printf( "\nPassphrase not in dictionary \"%s\" \n", opt.dicts[opt.nbdict] );
				if(next_dict(opt.nbdict+1) != 0)
				{
					free(tmpref);
					tmp = NULL;
					return( FAILURE );
				}
				else
					continue;
			}
			else
				pthread_mutex_unlock( &mx_dic );

			i=strlen(tmp);

			if( i <= 2 ) continue;

			if( tmp[i - 1] == '\n' ) tmp[--i] = '\0';
			if( tmp[i - 1] == '\r' ) tmp[--i] = '\0';
			if( i <= 0 ) continue;

			i=0;

			hex = strsep(&tmp, ":");

			while( i<keysize && hex != NULL )
			{
				if(strlen(hex) > 2 || strlen(hex) == 0)
				{
					rtn = 1;
					break;
				}
				if(sscanf(hex, "%x", &dec) == 0 )
				{
					rtn = 1;
					break;
				}

				(*key)[i] = dec;
				hex = strsep(&tmp, ":");
				i++;
			}
			if(rtn)
			{
				continue;
			}
		}
		else
		{
			pthread_mutex_lock( &mx_dic );
			if( fgets( *key, keysize, opt.dict ) == NULL )
			{
				pthread_mutex_unlock( &mx_dic );
				if( opt.l33t )
					printf( "\33[32;22m" );

//				printf( "\nPassphrase not in dictionary \"%s\" \n", opt.dicts[opt.nbdict] );
				if(next_dict(opt.nbdict+1) != 0)
				{
					free(tmpref);
					tmp = NULL;
					return( FAILURE );
				}
				else
					continue;
			}
			else
				pthread_mutex_unlock( &mx_dic );

			i=strlen(*key);

			if( i <= 2 ) continue;

			if( (*key)[i - 1] == '\n' ) (*key)[--i] = '\0';
			if( (*key)[i - 1] == '\r' ) (*key)[--i] = '\0';
		}

		break;
	}

	free(tmpref);
	return( SUCCESS );
}

int set_dicts(const char* args)
{
	int len;
	char * optargs = strdup(args);
	char *optarg;

	if (optargs == NULL) {
		perror("Failed to allocate memory for arguments");
		return( FAILURE );
	}

	opt.dictfinish = opt.totaldicts = opt.nbdict = 0;

	while ((opt.nbdict < MAX_DICTS) && (optarg = strsep(&optargs, ",")) != NULL)  {
		if (!strncasecmp(optarg, "h:", 2)) {
			optarg += 2;
			opt.hexdict[opt.nbdict] = 1;
		} else {
			opt.hexdict[opt.nbdict] = 0;
		}

		if (!(opt.dicts[opt.nbdict] = strdup(optarg))) {
			free(optargs);
			perror("Failed to allocate memory for dictionary");
			return( FAILURE );
		}

		opt.nbdict++;
		opt.totaldicts++;
	}
	free(optargs);

	for (len = opt.nbdict; len < MAX_DICTS; len++)
		opt.dicts[len] = NULL;

	next_dict(0);

	while(next_dict(opt.nbdict+1) == 0) {}

	next_dict(0);

	return 0;
}

/*
Uses the specified dictionary to crack the WEP key.

Return: SUCCESS if it cracked the key,
        FAILURE if it could not.
*/
int crack_wep_dict()
{
	struct timeval t_last;
	struct timeval t_now;
	int i, origlen, keysize;
	char *key;

	keysize = opt.keylen+1;

	update_ivbuf();

	if(wep.nb_ivs < TEST_MIN_IVS)
	{
		printf( "\n%ld IVs is below the minimum required for a dictionary attack (%d IVs min.)!\n", wep.nb_ivs, TEST_MIN_IVS);
		return( FAILURE );
	}

	key = (char*) malloc(sizeof(char) * (opt.keylen + 1));
	if (key == NULL)
		return( FAILURE );

	gettimeofday( &t_last, NULL );
	t_last.tv_sec--;

	while(1)
	{
		if( next_key( &key, keysize ) != SUCCESS)
		{
			free(key);
			return( FAILURE );
		}

		i = strlen( key );

		origlen = i;

		while(i<opt.keylen)
		{
			key[i] = key[i - origlen];
			i++;
		}

		key[i] = '\0';

		if( ! opt.is_quiet )
		{
			gettimeofday( &t_now, NULL );
			if( (t_now.tv_sec - t_last.tv_sec) > 0)
			{
				show_wep_stats(opt.keylen - 1, 1, NULL, NULL, NULL, 0);
				gettimeofday( &t_last, NULL);
			}
		}

		for(i=0; i<=opt.keylen; i++)
		{
			wep.key[i] = (unsigned char)key[i];
		}

		if(check_wep_key(wep.key, opt.keylen, 0) == SUCCESS)
		{
			free(key);
			wepkey_crack_success = 1;
			return( SUCCESS );
		}
	}
}

/*
Uses the PTW attack to crack the WEP key.

Return: SUCCESS if it cracked the key,
        FAILURE if it could not.
*/
static int crack_wep_ptw(struct AP_info *ap_cur)
{
    int (* all)[256];
    int i, j, len = 0;

    opt.ap = ap_cur;

    all = malloc(32*sizeof(int [256]));
    if (all == NULL) {
    	return FAILURE;
    }

    //initial setup (complete keyspace)
    for (i = 0; i < 32; i++) {
        for (j = 0; j < 256; j++) {
            all[i][j] = 1;
        }
    }

    //setting restricted keyspace
    for (i = 0; i < 32; i++) {
        for (j = 0; j < 256; j++) {
            if( (opt.is_alnum && (j<32 || j>=128) ) ||
                (opt.is_fritz && (j<48 || j>=58)) ||
                (opt.is_bcdonly && ( j > 0x99 || ( j & 0x0F ) > 0x09 )) )
                all[i][j] = 0;
        }
    }

    //if debug is specified, force a specific value.
    for (i=0; i<32; i++) {
        for (j = 0; j < 256; j++) {
            if(opt.debug_row[i] == 1 && opt.debug[i] != j)
                all[i][j] = 0;
            else if(opt.debug_row[i] == 1 && opt.debug[i] == j)
                all[i][j] = 1;
        }
    }

    if(ap_cur->nb_ivs_clean > 99)
    {
        ap_cur->nb_ivs = ap_cur->nb_ivs_clean;
        //first try without bruteforcing, using only "clean" keystreams
        if(opt.keylen != 13)
        {
            if(PTW_computeKey(ap_cur->ptw_clean, wep.key, opt.keylen, (KEYLIMIT*opt.ffact), PTW_DEFAULTBF, all, opt.ptw_attack) == 1)
                len = opt.keylen;
        }
        else
        {
            /* try 1000 40bit keys first, to find the key "instantly" and you don't need to wait for 104bit to fail */
            if(PTW_computeKey(ap_cur->ptw_clean, wep.key, 5, 1000, PTW_DEFAULTBF, all, opt.ptw_attack) == 1)
                len = 5;
            else if(PTW_computeKey(ap_cur->ptw_clean, wep.key, 13, (KEYLIMIT*opt.ffact), PTW_DEFAULTBF, all, opt.ptw_attack) == 1)
                len = 13;
            else if(PTW_computeKey(ap_cur->ptw_clean, wep.key, 5, (KEYLIMIT*opt.ffact)/3, PTW_DEFAULTBF, all, opt.ptw_attack) == 1)
                len = 5;
        }
    }
    if(!len)
    {
        ap_cur->nb_ivs = ap_cur->nb_ivs_vague;
        //in case it's not found, try bruteforcing the id field and include "vague" keystreams
        PTW_DEFAULTBF[10]=1;
        PTW_DEFAULTBF[11]=1;
//        PTW_DEFAULTBF[12]=1;

        if(opt.keylen != 13)
        {
            if(PTW_computeKey(ap_cur->ptw_vague, wep.key, opt.keylen, (KEYLIMIT*opt.ffact), PTW_DEFAULTBF, all, opt.ptw_attack) == 1)
                len = opt.keylen;
        }
        else
        {
            /* try 1000 40bit keys first, to find the key "instantly" and you don't need to wait for 104bit to fail */
            if(PTW_computeKey(ap_cur->ptw_vague, wep.key, 5, 1000, PTW_DEFAULTBF, all, opt.ptw_attack) == 1)
                len = 5;
            else if(PTW_computeKey(ap_cur->ptw_vague, wep.key, 13, (KEYLIMIT*opt.ffact), PTW_DEFAULTBF, all, opt.ptw_attack) == 1)
                len = 13;
            else if(PTW_computeKey(ap_cur->ptw_vague, wep.key, 5, (KEYLIMIT*opt.ffact)/10, PTW_DEFAULTBF, all, opt.ptw_attack) == 1)
                len = 5;
        }
    }

    if (!len)
            return FAILURE;

    opt.probability = 100;
    key_found(wep.key, len, -1);

    return SUCCESS;
}

int main( int argc, char *argv[] )
{
	int i, n, ret, option, j, ret1, nbMergeBSSID, unused;
	int cpu_count, showhelp, z, zz, forceptw;
	char *s, buf[128];
	struct AP_info *ap_cur;
	int old=0;
	char essid[33];
    int restore_session = 0;
    int nbarg = argc;

#ifdef HAVE_SQLITE
	int rc;
	char *zErrMsg = 0;
	char looper[4] = {'|','/','-','\\'};
	int looperc = 0;
	int waited = 0;
	char *sqlformat = "SELECT pmk.PMK, passwd.passwd FROM pmk INNER JOIN passwd ON passwd.passwd_id = pmk.passwd_id INNER JOIN essid ON essid.essid_id = pmk.essid_id WHERE essid.essid = '%q'";
	char *sql;
#endif

#ifdef USE_GCRYPT
	// Register callback functions to ensure proper locking in the sensitive parts of libgcrypt < 1.6.0
	#if GCRYPT_VERSION_NUMBER < 0x010600
		gcry_control (GCRYCTL_SET_THREAD_CBS, &gcry_threads_pthread);
	#endif
	// Disable secure memory.
	gcry_control (GCRYCTL_DISABLE_SECMEM, 0);
	// Tell Libgcrypt that initialization has completed.
	gcry_control (GCRYCTL_INITIALIZATION_FINISHED, 0);
#endif
	ret = FAILURE;
	showhelp = 0;

	// Start a new process group, we are perhaps going to call kill(0, ...) later
	setsid();

	memset( &opt, 0, sizeof( opt ) );

	srand( time( NULL ) );

	// Get number of CPU (return -1 if failed).
	cpu_count = get_nb_cpus();
	opt.nbcpu = 1;
	if (cpu_count > 1) {
		opt.nbcpu = cpu_count;
	}

	db = NULL;
	j = 0;
	/* check the arguments */

	opt.nbdict		= 0;
	opt.amode		= 0;
	opt.do_brute    = 1;
	opt.do_mt_brute = 1;
	opt.showASCII   = 0;
	opt.probability = 51;
	opt.next_ptw_try= 0;
	opt.do_ptw		= 1;
	opt.max_ivs		= INT_MAX;
	opt.visual_inspection = 0;
	opt.firstbssid	= NULL;
	opt.bssid_list_1st = NULL;
	opt.bssidmerge	= NULL;
	opt.oneshot		= 0;
	opt.logKeyToFile = NULL;
	opt.wkp = NULL;
	opt.hccap = NULL;
	opt.forced_amode	= 0;
	opt.hccapx		= NULL;

	/*
	all_ivs = malloc( (256*256*256) * sizeof(used_iv));
	memset(all_ivs, 0, (256*256*256)*sizeof(used_iv));
	*/

	forceptw = 0;

    // Check if we are restoring from a session
    if (nbarg == 3 && (strcmp(argv[1], "--restore-session") == 0 || strcmp(argv[1], "-R") == 0)) {
        cracking_session = ac_session_load(argv[2]);
        if (cracking_session == NULL) {
            fprintf(stderr, "Failed loading session file: %s\n", argv[2]);
            return EXIT_FAILURE;
        }
        nbarg = cracking_session->argc;
        printf("Restoring session\n");
//        printf("nbarg: %d\nArguments:\n", nbarg);
//        for (int i = 0; i < nbarg; ++i) {
//            printf("- %s\n", cracking_session->argv[i]);
//        }
        restore_session = 1;
    }

	while( 1 )
	{

        int option_index = 0;

        static struct option long_options[] = {
            {"bssid",             1, 0, 'b'},
            {"debug",             1, 0, 'd'},
            {"combine",           0, 0, 'C'},
            {"help",              0, 0, 'H'},
            {"wep-decloak",       0, 0, 'D'},
            {"ptw-debug",         1, 0, 'P'},
            {"visual-inspection", 0, 0, 'V'},
            {"oneshot",           0, 0, '1'},
            {"cpu-detect",        0, 0, 'u'},
            {"new-session",       1, 0, 'N'},
// Handled above -> does not allow any other parameter
//            {"restore-session",   1, 0, 'R'},
            {0,                   0, 0,  0 }
        };

        // Load argc/argv either from the cracking session or from arguments
		option = getopt_long( nbarg,
                              ((restore_session) ? cracking_session->argv : argv), 
                                "r:a:e:b:p:qcthd:l:E:J:m:n:i:f:k:x::Xysw:0HKC:M:DP:zV1Suj:N:R:",
                                long_options, &option_index );

		if( option < 0 ) break;

		switch( option )
		{
            case 'N':
                // New session
                if (cracking_session == NULL) {
                    // Ignore if there is a cracking session (which means it was loaded from it)
                    cracking_session = ac_session_from_argv(nbarg, argv, optarg);
                    if (cracking_session == NULL) {
                        return EXIT_FAILURE;
                    }
                }
                break;
            case 'R':
                // Restore and continue session
                fprintf(stderr, "This option must be used without any other option!\n");
                return EXIT_FAILURE;
			case 'S':
				_speed_test = 1;
				break;

			case ':' :

				printf("\"%s --help\" for help.\n", argv[0]);
				return( 1 );

			case '?' :

				printf("\"%s --help\" for help.\n", argv[0]);
				return( 1 );

			case 'u' :
#if defined(__i386__) || defined(__x86_64__)
				cpuid_getinfo();
#else
				printf("Nb CPU detected: %d\n", cpu_count);
#endif
				return( 0 );

			case 'V' :
				if (forceptw)
				{
					printf("Visual inspection can only be used with KoreK\n");
					printf("Use \"%s --help\" for help.\n", argv[0]);
					return FAILURE;
				}

				opt.visual_inspection = 1;
				opt.do_ptw = 0;
				break;

			case 'a' :

				ret1 = sscanf( optarg, "%d", &opt.amode );

				if ( strcasecmp( optarg, "wep" ) == 0 )
					opt.amode = 1;

				else if ( strcasecmp( optarg, "wpa" ) == 0 )
					opt.amode = 2;

				if( ret1 !=1 || (opt.amode != 1 && opt.amode != 2) )
				{
					printf( "Invalid attack mode. [1,2] or [wep,wpa]\n" );
					printf("\"%s --help\" for help.\n", argv[0]);
					return( FAILURE );
				}

				opt.forced_amode = 1;

				break;

			case 'e' :

				memset(  opt.essid, 0, sizeof( opt.essid ) );
				strncpy( opt.essid, optarg, sizeof( opt.essid ) - 1 );
				opt.essid_set = 1;
				break;

			case 'b' :

				if (getmac(optarg, 1, opt.bssid) != 0)
				{
						printf( "Invalid BSSID (not a MAC).\n" );
						printf("\"%s --help\" for help.\n", argv[0]);
						return( FAILURE );
				}

				opt.bssid_set = 1;
				break;

			case 'p' :
				if( sscanf( optarg, "%d", &opt.nbcpu ) != 1 || opt.nbcpu < 1 || opt.nbcpu > MAX_THREADS)
				{
					printf( "Invalid number of processes (recommended: %d)\n", cpu_count );
					printf("\"%s --help\" for help.\n", argv[0]);
					return( FAILURE );
				}

				break;

			case 'q' :

				opt.is_quiet = 1;

				break;

			case 'c' :

				opt.is_alnum = 1;
				break;

			case 'D' :

				opt.wep_decloak = 1;
				break;

			case 'h' :

				opt.is_fritz = 1;
				break;

			case 't' :

				opt.is_bcdonly = 1;
				break;

			case '1' :

				opt.oneshot = 1;
				break;

			case 'd' :

				i = 0 ;
				n = 0;
				s = optarg;
				while( s[i] != '\0' )
				{
					if (s[i] == 'x')
						s[i] = 'X';
					if (s[i] == 'y')
						s[i] = 'Y';
					if ( s[i] == '-' ||  s[i] == ':' || s[i] == ' ')
						i++;
					else
						s[n++] = s[i++];
				}
				s[n] = '\0' ;
				buf[0] = s[0];
				buf[1] = s[1];
				buf[2] = '\0';
				i = 0;
				j = 0;
				while( ( sscanf( buf, "%x", &n ) == 1 ) || ( buf[0] == 'X' && buf[1] == 'X' ) || ( buf[0] == 'Y' && buf[1] == 'Y' ))
				{
					if ( buf[0] == 'X' && buf[1] == 'X' ) {
						opt.debug_row[i++] = 0 ;
					} else if ( buf[0] == 'Y' && buf[1] == 'Y' ) {
						opt.brutebytes[j++] = i++;
					} else {
						if ( n < 0 || n > 255 )
						{
							printf( "Invalid debug key.\n" );
							printf("\"%s --help\" for help.\n", argv[0]);
							return( FAILURE );
						}
						opt.debug[i] = n ;
						opt.debug_row[i++] = 1;
					}
					if( i >= 64 ) break;
					s += 2;
					buf[0] = s[0];
					buf[1] = s[1];
				}

				opt.do_ptw = 0;
				break;


			case 'm' :

				if ( getmac(optarg, 1, opt.maddr) != 0)
				{
					printf( "Invalid MAC address filter.\n" );
					printf("\"%s --help\" for help.\n", argv[0]);
					return( FAILURE );
				}

				break;

			case 'n' :

				if( sscanf( optarg, "%d", &opt.keylen ) != 1 ||
					( opt.keylen !=  64 && opt.keylen != 128 &&
					opt.keylen != 152 && opt.keylen != 256 &&
					opt.keylen != 512 ) )
				{
					printf( "Invalid WEP key length. [64,128,152,256,512]\n" );
					printf("\"%s --help\" for help.\n", argv[0]);
					return( FAILURE );
				}

				opt.keylen = ( opt.keylen / 8 ) - 3;

				break;

			case 'i' :

				if( sscanf( optarg, "%d", &opt.index ) != 1 ||
					opt.index < 1 || opt.index > 4 )
				{
					printf( "Invalid WEP key index. [1-4]\n" );
					printf("\"%s --help\" for help.\n", argv[0]);
					return( FAILURE );
				}

				break;

			case 'f' :

				if( sscanf( optarg, "%f", &opt.ffact ) != 1 ||
					opt.ffact < 1 )
				{
					printf( "Invalid fudge factor. [>=1]\n" );
					printf("\"%s --help\" for help.\n", argv[0]);
					return( FAILURE );
				}

				break;

			case 'k' :

				if( sscanf( optarg, "%d", &opt.korek ) != 1 ||
					opt.korek < 1 || opt.korek > N_ATTACKS )
				{
					printf( "Invalid KoreK attack strategy. [1-%d]\n", N_ATTACKS );
					printf("\"%s --help\" for help.\n", argv[0]);
					return( FAILURE );
				}

				K_COEFF[(opt.korek) - 1] = 0;

				break;

			case 'l' :
				opt.logKeyToFile = (char *)calloc(1, strlen(optarg) + 1);
				if (opt.logKeyToFile == NULL)
				{
					printf("Error allocating memory\n");
					return( FAILURE );
				}

				strncpy(opt.logKeyToFile, optarg, strlen(optarg));
				break;

			case 'E' :
				// Make sure there's enough space for file extension just in case it was forgotten
				opt.wkp = (char *)calloc(1, strlen(optarg) + 1 + 4);
				if (opt.wkp == NULL)
				{
					printf("Error allocating memory\n");
					return( FAILURE );
				}

				strncpy(opt.wkp, optarg, strlen(optarg));

				break;

			case 'J' :
				// Make sure there's enough space for file extension just in case it was forgotten
				opt.hccap = (char *)calloc(1, strlen(optarg) + 1 + 6);
				if (opt.hccap == NULL)
				{
					printf("Error allocating memory\n");
					return( FAILURE );
				}

				strncpy(opt.hccap, optarg, strlen(optarg));

				break;

			case 'j' :
				// Make sure there's enough space for file extension just in case it was forgotten
				opt.hccapx = (char *)calloc(1, strlen(optarg) + 1 + 7);
				if (opt.hccapx == NULL)
				{
					printf("Error allocating memory\n");
					return( FAILURE );
				}

				strncpy(opt.hccapx, optarg, strlen(optarg));

				break;

			case 'M' :

				if( sscanf( optarg, "%d", &opt.max_ivs) != 1 || opt.max_ivs < 1)
				{
					printf( "Invalid number of max. ivs [>1]\n");
					printf("\"%s --help\" for help.\n", argv[0]);
					return( FAILURE );
				}

				K_COEFF[(opt.korek) - 1] = 0;

				break;

			case 'P' :

				if( sscanf( optarg, "%d", &opt.ptw_attack) != 1 || opt.ptw_attack < 0 || opt.ptw_attack > 2)
				{
					printf( "Invalid number for ptw debug [0-2]\n");
					printf("\"%s --help\" for help.\n", argv[0]);
					return( FAILURE );
				}

				break;

			case 'x' :

				opt.do_brute = 0;

				if (optarg)
				{
					if (sscanf(optarg, "%d", &opt.do_brute)!=1
						|| opt.do_brute<0 || opt.do_brute>4)
					{
						printf("Invalid option -x%s. [0-4]\n", optarg);
						printf("\"%s --help\" for help.\n", argv[0]);
						return FAILURE;
					}
				}

				break;

			case 'X' :

				opt.do_mt_brute = 0;
				break;

			case 'y' :

				opt.do_testy = 1;
				break;

			case 'K' :
				opt.do_ptw = 0;
				break;

			case 's' :
				opt.showASCII = 1;
				break;

			case 'w' :
				if(set_dicts(optarg) != 0)
				{
					printf("\"%s --help\" for help.\n", argv[0]);
					return FAILURE;
				}

				opt.do_ptw = 0;
				break;

			case 'r' :
#ifdef HAVE_SQLITE
				if(sqlite3_open(optarg, &db)) {
					fprintf(stderr, "Database error: %s\n", sqlite3_errmsg(db));
					sqlite3_close(db);
					return FAILURE;
				}
#else
				fprintf(stderr, "Error: Aircrack-ng wasn't compiled with sqlite support\n");
				return FAILURE;
#endif
				break;

			case '0' :

				opt.l33t = 1;
				break;

			case 'H' :

				showhelp = 1;
				goto usage;
				break;

			case 'C' :
				nbMergeBSSID = checkbssids(optarg);

				if(nbMergeBSSID < 1)
				{
					printf("Invalid bssids (-C).\n\"%s --help\" for help.\n", argv[0]);
					return FAILURE;
				}

				// Useless to merge BSSID if only one element
				if (nbMergeBSSID == 1)
					printf("Merging BSSID disabled, only one BSSID specified\n");
				else
					opt.bssidmerge = optarg;

				break;

			case 'z' :
				/* only for backwards compatibility - PTW used by default */
				if (opt.visual_inspection)
				{
					printf("Visual inspection can only be used with KoreK\n");
					printf("Use \"%s --help\" for help.\n", argv[0]);
					return FAILURE;
				}

				forceptw = 1;

				break;

			default : goto usage;
		}
	}

	if (_speed_test) {
		opt.amode = 2;
		opt.dict = stdin;
		opt.bssid_set = 1;

		ap_1st = ap_cur = malloc(sizeof(*ap_cur));
		if (!ap_cur)
			err(1, "malloc()");

		memset(ap_cur, 0, sizeof(*ap_cur));

		ap_cur->target = 1;
		ap_cur->wpa.state = 7;
		strcpy(ap_cur->essid, "sorbo");

		goto __start;
	}

<<<<<<< HEAD
    // Cracking session is only for when one or more wordlists are used.
    // Airolib-ng not supported and stdin not allowed.
    if ((opt.dict == NULL || opt.no_stdin || db) && cracking_session) {
        fprintf(stderr, "Cannot save/restore cracking session when there is no wordlist,"
                        " when using stdin or when using airolib-ng database.");
        goto exit_main;
    }

	if( nbarg - optind < 1 )
=======
	progname = getVersion("Aircrack-ng", _MAJ, _MIN, _SUB_MIN, _REVISION, _BETA, _RC);

	if( argc - optind < 1 )
>>>>>>> c07a158c
	{
		if(nbarg == 1)
		{
usage:
			printf (usage, progname,
				( cpu_count > 1 || cpu_count == -1) ? "\n      -X         : disable  bruteforce   multithreading\n" : "\n");

			// If the user requested help, exit directly.
			if (showhelp == 1)
				clean_exit(SUCCESS);
		}

		// Missing parameters
		if( nbarg - optind == 0)
	    {
	    	printf("No file to crack specified.\n");
	    }
	    if(nbarg > 1)
	    {
    		printf("\"%s --help\" for help.\n", argv[0]);
	    }
		clean_exit( ret );
	}

	if( opt.amode == 2 && opt.dict == NULL )
	{
		nodict:
		if (opt.wkp == NULL && opt.hccap == NULL && opt.hccapx == NULL)
		{
			printf( "Please specify a dictionary (option -w).\n" );
		}
		else
		{
			if (opt.wkp)
			{
				ap_cur = ap_1st;
				ret = do_make_wkp(ap_cur);
			}
			if (opt.hccap)
			{
				ap_cur = ap_1st;
				ret = do_make_hccap(ap_cur);
			}
			if (opt.hccapx)
			{
				ap_cur = ap_1st;
				ret = do_make_hccapx(ap_cur);
			}
	}
	goto exit_main;
	}

	if( (! opt.essid_set && ! opt.bssid_set) && ( opt.is_quiet || opt.no_stdin ) )
	{
		printf( "Please specify an ESSID or BSSID.\n" );
		goto exit_main;
	}

	/* start one thread per input file */

	signal( SIGINT,  sighandler );
	signal( SIGQUIT, sighandler );
	signal( SIGTERM, sighandler );
	signal( SIGALRM, SIG_IGN );

	pthread_mutex_init( &mx_apl, NULL );
	pthread_mutex_init( &mx_ivb, NULL );
	pthread_mutex_init( &mx_eof, NULL );
	pthread_mutex_init( &mx_dic, NULL );
	pthread_cond_init(  &cv_eof, NULL );

	ap_1st = NULL;

	old = optind;
	n = nbarg - optind;
	id = 0;

	if( !opt.bssid_set )
	{
		do
		{
            char * optind_arg = (restore_session) ? cracking_session->argv[optind] : argv[optind];
			if( strcmp( optind_arg, "-" ) == 0 )
				opt.no_stdin = 1;

			if( pthread_create( &(tid[id]), NULL, (void *) check_thread,
				(void *) optind_arg ) != 0 )
			{
				perror( "pthread_create failed" );
				goto exit_main;
			}

			usleep( 131071 );
			id++;
			if(id >= MAX_THREADS)
			{
				if(! opt.is_quiet)
					printf("Only using the first %d files, ignoring the rest.\n", MAX_THREADS);
				break;
			}
		}
		while( ++optind < nbarg );

		/* wait until each thread reaches EOF */

		if( ! opt.is_quiet )
		{
			printf( "Reading packets, please wait...\r" );
			fflush( stdout );
		}

// 		#ifndef DO_PGO_DUMP
// 		signal( SIGINT, SIG_DFL );	 /* we want sigint to stop and dump pgo data */
// 		#endif
		intr_read=1;

		for(i=0; i<id; i++)
			pthread_join( tid[i], NULL);

		id=0;

		if( ! opt.is_quiet && ! opt.no_stdin )
			printf( "\33[KRead %ld packets.\n\n", nb_pkt );

		if( ap_1st == NULL )
		{
			printf( "No networks found, exiting.\n" );
			goto exit_main;
		}

        
        if (cracking_session && restore_session) {
            // If cracking session present (and it is a restore), auto-load it
            for (ap_cur = ap_1st;
                ap_cur != NULL && memcmp(ap_cur->bssid, cracking_session->bssid, 6) != 0;
                ap_cur = ap_cur->next);

            if (ap_cur == NULL) {
                fprintf(stderr, "Failed to find BSSID from restore session.\n");
                clean_exit(EXIT_FAILURE);
            }

            // Set BSSID
            memcpy( opt.bssid, ap_cur->bssid,  6 );
            opt.bssid_set = 1;

            // Set wordlist
            if (next_dict(cracking_session->wordlist_id)) {
                fprintf(stderr, "Failed setting wordlist ID from restore session.\n");
                clean_exit(EXIT_FAILURE);
            }

            // Move into position in the wordlist
            if (fseeko(opt.dict, cracking_session->pos, SEEK_SET) != 0 || ftello(opt.dict) != cracking_session->pos) {
                fprintf(stderr, "Failed setting position in wordlist from restore session.\n");
                clean_exit(EXIT_FAILURE);
            }
            
            // Set amount of keys tried -> Done later
        } else if( ! opt.essid_set && ! opt.bssid_set) {
			/* ask the user which network is to be cracked */

			printf( "   #  BSSID%14sESSID%21sEncryption\n\n", "", "" );

			i = 1;

			ap_cur = ap_1st;

			while( ap_cur != NULL )
			{
				memset( essid, 0, sizeof(essid));
				memcpy( essid, ap_cur->essid, 32);
				for(zz=0;zz<32;zz++)
				{
					if( (essid[zz] > 0 && essid[zz] < 32) || (essid[zz] > 126) )
						essid[zz]='?';
				}

				printf( "%4d  %02X:%02X:%02X:%02X:%02X:%02X  %-24s  ",
					i, ap_cur->bssid[0], ap_cur->bssid[1],
					ap_cur->bssid[2], ap_cur->bssid[3],
					ap_cur->bssid[4], ap_cur->bssid[5],
					essid );

				if( ap_cur->eapol )
					printf( "EAPOL+" );

				switch( ap_cur->crypt )
				{
					case  0: printf( "None (%d.%d.%d.%d)\n",
						ap_cur->lanip[0], ap_cur->lanip[1],
						ap_cur->lanip[2], ap_cur->lanip[3] );
					break;

					case  1: printf( "No data - WEP or WPA\n" );
					break;

					case  2: printf( "WEP (%ld IVs)\n",
						ap_cur->nb_ivs );
					break;

					case  3: printf( "WPA (%d handshake)\n",
						ap_cur->wpa.state == 7 );
					break;

					default: printf( "Unknown\n" );
					break;
				}

				i++; ap_cur = ap_cur->next;
			}

			printf( "\n" );

			if( ap_1st->next != NULL )
			{
				do
				{
					printf( "Index number of target network ? " );
					fflush( stdout );
					ret1 = 0;
					while(!ret1) ret1 = scanf( "%127s", buf );

					if( ( z = atoi( buf ) ) < 1 )
						continue;

					i = 1; ap_cur = ap_1st;
					while( ap_cur != NULL && i < z )
						{ i++; ap_cur = ap_cur->next; }
				}
				while( z < 0 || ap_cur == NULL );
			}
			else
			{
				printf( "Choosing first network as target.\n" );
				ap_cur = ap_1st;
			}

			printf( "\n" );

			memcpy( opt.bssid, ap_cur->bssid,  6 );
			opt.bssid_set = 1;

            // Copy BSSID to the cracking session
            if (cracking_session && opt.dict != NULL) {
                memcpy(cracking_session->bssid, ap_cur->bssid, 6);
            }

			/* Disable PTW if dictionary used in WEP */
			if (ap_cur->crypt == 2 && opt.dict != NULL)
			{
				opt.do_ptw = 0;
			}
		}

		ap_1st = NULL;
		optind = old;
		id=0;
	}

	nb_eof=0;
	signal( SIGINT, sighandler );

	do
	{
        char * optind_arg = (restore_session) ? cracking_session->argv[optind] : argv[optind];
		if( strcmp( optind_arg, "-" ) == 0 )
			opt.no_stdin = 1;

		if( pthread_create( &(tid[id]), NULL, (void *) read_thread,
			(void *) optind_arg ) != 0 )
		{
			perror( "pthread_create failed" );
			goto exit_main;
		}

		id++;
		usleep( 131071 );
		if(id >= MAX_THREADS)
			break;
	}
	while( ++optind < nbarg );

	nb_pkt=0;

	/* wait until each thread reaches EOF */

	intr_read=0;
	pthread_mutex_lock( &mx_eof );

	if( ! opt.is_quiet )
	{
		printf( "Reading packets, please wait...\r" );
		fflush( stdout );
	}

	while( nb_eof < n && ! intr_read )
		pthread_cond_wait( &cv_eof, &mx_eof );

	pthread_mutex_unlock( &mx_eof );

	intr_read=1;
// 	if( ! opt.is_quiet && ! opt.no_stdin )
// 		printf( "\33[KRead %ld packets.\n\n", nb_pkt );

// 	#ifndef DO_PGO_DUMP
// 	signal( SIGINT, SIG_DFL );	 /* we want sigint to stop and dump pgo data */
// 	#endif

	/* mark the targeted access point(s) */

	ap_cur = ap_1st;

	while( ap_cur != NULL )
	{
		if( memcmp( opt.maddr, BROADCAST, 6 ) == 0 ||
			( opt.bssid_set && ! memcmp( opt.bssid, ap_cur->bssid, 6 ) ) ||
			( opt.essid_set && ! strcmp( opt.essid, ap_cur->essid    ) ) )
			ap_cur->target = 1;

		ap_cur = ap_cur->next;
	}

	ap_cur = ap_1st;

	while( ap_cur != NULL )
	{
		if( ap_cur->target )
			break;

		ap_cur = ap_cur->next;
	}

	if( ap_cur == NULL )
	{
		printf( "No matching network found - check your %s.\n",
			( opt.essid_set ) ? "essid" : "bssid" );

		goto exit_main;
	}

	if( ap_cur->crypt < 2 )
	{
		switch( ap_cur->crypt )
		{
			case  0:
				printf( "Target network doesn't seem encrypted.\n" );
				break;

			default:
				printf( "Got no data packets from target network!\n" );
				break;
		}

		goto exit_main;
	}

	/* create the cracker<->master communication pipes */

	for( i = 0; i < opt.nbcpu; i++ )
	{
		unused = pipe( mc_pipe[i] );
		unused = pipe( cm_pipe[i] );

		if (opt.amode<=1 && opt.nbcpu>1 && opt.do_brute && opt.do_mt_brute)
		{
			unused = pipe(bf_pipe[i]);
			bf_nkeys[i] = 0;
		}
	}

__start:
	/* launch the attack */
    
    // Start cracking session
	if (cracking_session) {
		if( pthread_create( &cracking_session_tid, NULL, (void *) session_save_thread,
			(void *) NULL ) != 0 )
		{
			perror( "pthread_create failed" );
			goto exit_main;
		}
    }

	pthread_mutex_lock(&mx_nb);
    // Set the amount of keys tried
	nb_tried = (cracking_session && restore_session) ? cracking_session->nb_keys_tried : 0;
	nb_kprev = 0;
	pthread_mutex_unlock(&mx_nb);

	chrono( &t_begin, 1 );
	chrono( &t_stats, 1 );
	chrono( &t_kprev, 1 );

	signal( SIGWINCH, sighandler );

	if( opt.amode == 1 )
		goto crack_wep;

	if( opt.amode == 2 )
		goto crack_wpa;

	if( ap_cur->crypt == 2 )
	{
		crack_wep:

		/* Default key length: 128 bits */
		if( opt.keylen == 0 )
			opt.keylen = 13;

		if(j + opt.do_brute > 4)
		{
			printf( "Bruteforcing more than 4 bytes will take too long, aborting!" );
			goto exit_main;
		}

		for( i=0; i<opt.do_brute; i++)
		{
			opt.brutebytes[j+i] = opt.keylen -1 -i;
		}

		opt.do_brute += j;

		if( opt.ffact == 0 )
		{
                        if( opt.do_ptw ) opt.ffact = 2;
                        else
                        {
                            if( ! opt.do_testy )
                            {
                                if( opt.keylen == 5 )
                                    opt.ffact = 5;
				else
                                    opt.ffact = 2;
                            }
                            else
                                opt.ffact = 30;
                        }
		}

		memset( &wep, 0, sizeof( wep ) );

		if (opt.do_ptw)
		{
			if(!opt.is_quiet)
				printf("Attack will be restarted every %d captured ivs.\n", PTW_TRY_STEP);
			opt.next_ptw_try = ap_cur->nb_ivs_vague - (ap_cur->nb_ivs_vague % PTW_TRY_STEP);
			do
			{
				if(ap_cur->nb_ivs_vague >= opt.next_ptw_try)
				{
					if(!opt.is_quiet)
						printf("Starting PTW attack with %ld ivs.\n", ap_cur->nb_ivs_vague);
					ret = crack_wep_ptw(ap_cur);

					if( opt.oneshot == 1 && ret == FAILURE )
					{
						printf( "   Attack failed. Possible reasons:\n\n"
							"     * Out of luck: you must capture more IVs. Usually, 104-bit WEP\n"
							"       can be cracked with about 80 000 IVs, sometimes more.\n\n"
							"     * Try to raise the fudge factor (-f).\n");
						ret=0;
					}

					if(ret)
					{
						opt.next_ptw_try += PTW_TRY_STEP;
						printf("Failed. Next try with %d IVs.\n", opt.next_ptw_try);
					}
				}
				if(ret)
					usleep(10000);
			}while(ret != 0);
		}
		else if(opt.dict != NULL)
		{
			ret = crack_wep_dict();
		}
		else
		{
			for( i = 0; i < opt.nbcpu; i++ )
			{
				/* start one thread per cpu */

				if (opt.amode<=1 && opt.nbcpu>1 && opt.do_brute && opt.do_mt_brute)
				{
					if (pthread_create( &(tid[id]), NULL, (void *) inner_bruteforcer_thread,
						(void *) (long) i ) != 0)
					{
						perror( "pthread_create failed" );
						goto exit_main;
					}
					id++;
				}

				if( pthread_create( &(tid[id]), NULL, (void *) crack_wep_thread,
					(void *) (long) i ) != 0 )
				{
					perror( "pthread_create failed" );
					goto exit_main;
				}
				id++;
			}

			if( ! opt.do_testy )
			{
				do   { ret = do_wep_crack1( 0 ); }
				while( ret == RESTART );

				if( ret == FAILURE )
				{
					printf( "   Attack failed. Possible reasons:\n\n"
						"     * Out of luck: you must capture more IVs. Usually, 104-bit WEP\n"
						"       can be cracked with about one million IVs, sometimes more.\n\n"
						"     * If all votes seem equal, or if there are many negative votes,\n"
						"       then the capture file is corrupted, or the key is not static.\n\n"
						"     * A false positive prevented the key from being found.  Try to\n"
						"       disable each korek attack (-k 1 .. 17), raise the fudge factor\n"
						"       (-f)" );
					if (opt.do_testy)
						printf( "and try the experimental bruteforce attacks (-y)." );
					printf( "\n" );
				}
			}
			else
			{
				for( i = opt.keylen - 3; i < opt.keylen - 2; i++ )
				{
					do   { ret = do_wep_crack2( i ); }
					while( ret == RESTART );

					if( ret == SUCCESS )
						break;
				}

				if( ret == FAILURE )
				{
					printf( "   Attack failed. Possible reasons:\n\n"
						"     * Out of luck: you must capture more IVs. Usually, 104-bit WEP\n"
						"       can be cracked with about one million IVs, sometimes more.\n\n"
						"     * If all votes seem equal, or if there are many negative votes,\n"
						"       then the capture file is corrupted, or the key is not static.\n\n"
						"     * A false positive prevented the key from being found.  Try to\n"
						"       disable each korek attack (-k 1 .. 17), raise the fudge factor\n"
						"       (-f)" );
					if (opt.do_testy)
						printf( "or try the standard attack mode instead (no -y option)." );
					printf( "\n" );
				}
			}
		}
	}

	if( ap_cur->crypt == 3 )
	{
		crack_wpa:

		if (opt.dict == NULL && db == NULL) {
			goto nodict;
		}

		ap_cur = ap_1st;

		while( ap_cur != NULL )
		{
			if( ap_cur->target && ap_cur->wpa.state == 7 )
				break;

			ap_cur = ap_cur->next;
		}

		if( ap_cur == NULL )
		{
			printf( "No valid WPA handshakes found.\n" );
			goto exit_main;
		}

		if( memcmp( ap_cur->essid, ZERO, 32 ) == 0 && ! opt.essid_set )
		{
			printf( "An ESSID is required. Try option -e.\n" );
			goto exit_main;
		}

		if( opt.essid_set && ap_cur->essid[0] == '\0' )
		{
			memset(  ap_cur->essid, 0, sizeof( ap_cur->essid ) );
			strncpy( ap_cur->essid, opt.essid, sizeof( ap_cur->essid ) - 1 );
		}
		if (db == NULL) {

			for( i = 0; i < opt.nbcpu; i++ )
			{
				if (ap_cur->ivbuf_size) {
					free(ap_cur->ivbuf);
					ap_cur->ivbuf		= NULL;
					ap_cur->ivbuf_size	= 0;
				}

				uniqueiv_wipe( ap_cur->uiv_root );
				ap_cur->uiv_root = NULL;
				ap_cur->nb_ivs = 0;

				/* start one thread per cpu */
				wpa_data[i].ap = ap_cur;
				wpa_data[i].thread = i;
				wpa_data[i].threadid = id;
				wpa_data[i].nkeys = 17;
				wpa_data[i].key_buffer = (char*) malloc(wpa_data[i].nkeys * 128);
				wpa_data[i].front = 0;
				wpa_data[i].back = 0;
				memset(wpa_data[i].key, 0, sizeof(wpa_data[i].key));
				pthread_cond_init(&wpa_data[i].cond, NULL);
				pthread_mutex_init(&wpa_data[i].mutex, NULL);

				if( pthread_create( &(tid[id]), NULL, (void *) crack_wpa_thread,
					(void *) &(wpa_data[i]) ) != 0 )
				{
					perror( "pthread_create failed" );
					goto exit_main;
				}

#ifdef pthread_setaffinity_np
				// set affinity to one processor
				cpu_set_t cpuset;
				CPU_ZERO(&cpuset);
				CPU_SET(i, &cpuset);
				pthread_setaffinity_np(tid[id], sizeof(cpu_set_t), &cpuset);
#endif

				id++;
			}

			ret = do_wpa_crack();	// we feed keys to the cracking threads
			wpa_wordlists_done = 1; // we tell the threads that they shouldn't expect more words (don't wait for parallel crack)

			for( i = 0; i < opt.nbcpu; i++ ) // we wait for the cracking threads to end
				pthread_join(tid[--id], NULL);

			for( i = 0; i < opt.nbcpu; i++ )
			{
				if (wpa_data[i].key[0] != 0)
				{
					ret = SUCCESS;
					break;
				}
			}

			if (ret==SUCCESS)
			{
				if( opt.is_quiet )
				{
					printf( "KEY FOUND! [ %s ]\n", wpa_data[i].key );
					clean_exit( SUCCESS );
				}

				if( opt.l33t )
					printf( "\33[31;1m" );

				printf( "\33[8;%dH\33[2KKEY FOUND! [ %s ]\33[11B\n",
					( 80 - 15 - (int) strlen(wpa_data[i].key) ) / 2, wpa_data[i].key );

				if( opt.l33t )
					printf( "\33[32;22m" );

				clean_exit( SUCCESS );
			} else {
				printf("%sPassphrase not in dictionary\n", (opt.is_quiet?"":"\n"));

				if (opt.is_quiet)
					clean_exit( FAILURE );

				if (opt.stdin_dict)
					printf("\33[5;30H %lld",nb_tried);
				else {
					printf("\33[4;18H%lld/%lld keys tested ", nb_tried, opt.wordcount);
					printf("\33[6;7HTime left: ");
					calctime(0, ((float)nb_tried / (float)opt.wordcount)*100);
				}

				printf("\33[32;0H\n");
			}

			printf("\n");

		}
	#ifdef HAVE_SQLITE
		else {
			if( ! opt.is_quiet && !_speed_test) {
				if( opt.l33t )
					printf( "\33[37;40m" );
				printf( "\33[2J" );
				if( opt.l33t )
					printf( "\33[34;1m" );
			printf("\33[2;34H%s",progname);
			}
			sql = sqlite3_mprintf(sqlformat,ap_cur->essid);
			while (1) {
				rc = sqlite3_exec(db,sql,sql_wpacallback,ap_cur,&zErrMsg);
				if (rc == SQLITE_LOCKED || rc == SQLITE_BUSY) {
					fprintf(stdout,"Database is locked or busy. Waiting %is ... %1c    \r",++waited, looper[looperc]);
					fflush(stdout);
					looperc = (looperc+1) % sizeof(looper);
					sleep(1);
				} else {
					if (rc != SQLITE_OK && rc != SQLITE_ABORT ) {
						fprintf(stderr, "SQL error: %s\n", zErrMsg);
						sqlite3_free(zErrMsg);
					}
					if (waited != 0) printf("\n\n");
					wpa_wordlists_done = 1;
					break;
				}
			}
			sqlite3_free(sql);

		}
	#endif
	}

	exit_main:

	#if ((defined(__INTEL_COMPILER) || defined(__ICC)) && defined(DO_PGO_DUMP))
	_PGOPTI_Prof_Dump();
	#endif
	if( ! opt.is_quiet )
		printf( "\n" );

	fflush( stdout );

// 	if( ret == SUCCESS ) kill( 0, SIGQUIT );
// 	if( ret == FAILURE ) kill( 0, SIGTERM );
	clean_exit(ret);

	_exit( ret );
}<|MERGE_RESOLUTION|>--- conflicted
+++ resolved
@@ -5878,7 +5878,6 @@
 		goto __start;
 	}
 
-<<<<<<< HEAD
     // Cracking session is only for when one or more wordlists are used.
     // Airolib-ng not supported and stdin not allowed.
     if ((opt.dict == NULL || opt.no_stdin || db) && cracking_session) {
@@ -5887,12 +5886,9 @@
         goto exit_main;
     }
 
-	if( nbarg - optind < 1 )
-=======
 	progname = getVersion("Aircrack-ng", _MAJ, _MIN, _SUB_MIN, _REVISION, _BETA, _RC);
 
 	if( argc - optind < 1 )
->>>>>>> c07a158c
 	{
 		if(nbarg == 1)
 		{
